import {
  connectContracts,
  connectDatabase,
  createLogger,
  Logger,
  NetworkContracts,
  SubgraphDeploymentID,
  toAddress,
} from '@graphprotocol/common-ts'
import {
  defineIndexerManagementModels,
  IndexerManagementModels,
  IndexingRuleAttributes,
} from '../models'
import { defineQueryFeeModels, specification as spec } from '../../index'
import { networkIsL1, networkIsL2 } from '../types'
import { fetchIndexingRules, upsertIndexingRule } from '../rules'
import { SubgraphFreshnessChecker } from '../../subgraphs'
import { ActionManager } from '../actions'
import { actionFilterToWhereOptions } from '../../actions'
import { literal, Op, Sequelize } from 'sequelize'
import {
  Allocation,
  AllocationStatus,
  EpochSubgraph,
  indexerError,
  IndexerErrorCode,
  GraphNode,
  NetworkMonitor,
  NetworkSubgraph,
  resolveChainAlias,
  resolveChainId,
  SubgraphDeployment,
  getTestProvider,
} from '@graphprotocol/indexer-common'
import { mockLogger, mockProvider } from '../../__tests__/subgraph.test'
import {
  ActionStatus,
  ActionType,
  IdentifierType,
  IndexingDecisionBasis,
} from '../../schema/types.generated'
import { BigNumber, ethers, utils } from 'ethers'

// Make global Jest variable available
// eslint-disable-next-line @typescript-eslint/no-explicit-any
declare const __DATABASE__: any
// eslint-disable-next-line @typescript-eslint/no-explicit-any
declare const __LOG_LEVEL__: any

let sequelize: Sequelize
let models: IndexerManagementModels
let ethereum: ethers.providers.BaseProvider
let contracts: NetworkContracts
let graphNode: GraphNode
let networkSubgraph: NetworkSubgraph
let epochSubgraph: EpochSubgraph
let networkMonitor: NetworkMonitor
let logger: Logger

let mockAllocation: Allocation

const setupModels = async () => {
  // Spin up db
  sequelize = await connectDatabase(__DATABASE__)
  models = defineIndexerManagementModels(sequelize)
  defineQueryFeeModels(sequelize)
  sequelize = await sequelize.sync({ force: true })
}

const setupMonitor = async () => {
  mockAllocation = createMockAllocation()
  const statusEndpoint = 'http://127.0.0.1:8030/graphql'
  logger = createLogger({
    name: 'IndexerManagement.Monitor tests',
    async: false,
    level: __LOG_LEVEL__ ?? 'error',
  })
  ethereum = getTestProvider('sepolia')
  contracts = await connectContracts(ethereum, 5, undefined)

  const subgraphFreshnessChecker = new SubgraphFreshnessChecker(
    'Test Subgraph',
    mockProvider,
    10,
    10,
    mockLogger,
    1,
  )

  const INDEXER_TEST_API_KEY: string = process.env['INDEXER_TEST_API_KEY'] || ''
  networkSubgraph = await NetworkSubgraph.create({
    logger,
    endpoint: `https://gateway-arbitrum.network.thegraph.com/api/${INDEXER_TEST_API_KEY}/subgraphs/id/3xQHhMudr1oh69ut36G2mbzpYmYxwqCeU6wwqyCDCnqV`,
    deployment: undefined,
    subgraphFreshnessChecker,
  })

  epochSubgraph = new EpochSubgraph(
    `https://gateway-arbitrum.network.thegraph.com/api/${INDEXER_TEST_API_KEY}/subgraphs/id/BhnsdeZihU4SuokxZMLF4FQBVJ3jgtZf6v51gHvz3bSS`,
    subgraphFreshnessChecker,
    logger,
  )
  graphNode = new GraphNode(
    logger,
    'http://test-admin-endpoint.xyz',
    'https://test-query-endpoint.xyz',
    statusEndpoint,
    [],
  )

  const indexerOptions = spec.IndexerOptions.parse({
    address: '0xc61127cdfb5380df4214b0200b9a07c7c49d34f9',
    mnemonic:
      'word ivory whale diesel slab pelican voyage oxygen chat find tobacco sport',
    url: 'http://test-url.xyz',
  })

  networkMonitor = new NetworkMonitor(
    resolveChainId('sepolia'),
    contracts,
    indexerOptions,
    logger,
    graphNode,
    networkSubgraph,
    ethereum,
    epochSubgraph,
  )
}

const createMockAllocation = (): Allocation => {
  const mockDeployment = {
    id: new SubgraphDeploymentID('QmcpeU4pZxzKB9TJ6fzH6PyZi9h8PJ6pG1c4izb9VAakJq'),
    deniedAt: 0,
    stakedTokens: BigNumber.from(50000),
    signalledTokens: BigNumber.from(100000),
    queryFeesAmount: BigNumber.from(0),
  } as SubgraphDeployment
  const mockAllocation = {
    id: toAddress('0xbAd8935f75903A1eF5ea62199d98Fd7c3c1ab20C'),
    status: AllocationStatus.CLOSED,
    subgraphDeployment: mockDeployment,
    indexer: toAddress('0xc61127cdfb5380df4214b0200b9a07c7c49d34f9'),
    allocatedTokens: BigNumber.from(1000),
    createdAtEpoch: 3,
    createdAtBlockHash:
      '0x675e9411241c431570d07b920321b2ff6aed2359aa8e26109905d34bffd8932a',
    closedAtEpoch: 10,
    closedAtEpochStartBlockHash: undefined,
    previousEpochStartBlockHash: undefined,
    closedAtBlockHash:
      '0x675e9411241c431570d07b920321b2ff6aed2359aa8e26109905d34bffd8932a',
    poi: undefined,
    queryFeeRebates: undefined,
    queryFeesCollected: undefined,
  } as Allocation

  return mockAllocation
}
describe('Indexing Rules', () => {
  beforeAll(setupModels)
  test('Insert and fetch indexing rule', async () => {
    const logger = createLogger({
      name: 'Indexing rule helpers tests',
      async: false,
      level: __LOG_LEVEL__ ?? 'error',
    })
    const deployment = 'QmRhYzT8HEZ9LziQhP6JfNfd4co9A7muUYQhPMJsMUojSF'
    const indexingRule = {
      identifier: deployment,
      allocationAmount: '5000',
<<<<<<< HEAD
      identifierType: IdentifierType.deployment,
      decisionBasis: IndexingDecisionBasis.always,
      protocolNetwork: 'sepolia',
=======
      identifierType: SubgraphIdentifierType.DEPLOYMENT,
      decisionBasis: IndexingDecisionBasis.ALWAYS,
      protocolNetwork: 'arbitrum-sepolia',
>>>>>>> 4ff32653
    } as Partial<IndexingRuleAttributes>
    const setIndexingRuleResult = await upsertIndexingRule(logger, models, indexingRule)
    expect(setIndexingRuleResult).toHaveProperty(
      'allocationAmount',
      '5000000000000000000000',
    )
    expect(setIndexingRuleResult).toHaveProperty('identifier', deployment)
    expect(setIndexingRuleResult).toHaveProperty(
      'identifierType',
      IdentifierType.deployment.toString(),
    )
    expect(setIndexingRuleResult).toHaveProperty(
      'decisionBasis',
      IndexingDecisionBasis.always,
    )

    //  When reading directly to the database, `protocolNetwork` must be in the CAIP2-ID format.
    await expect(
      fetchIndexingRules(models, false, 'eip155:421614'),
    ).resolves.toHaveLength(1)
  })
})

describe('Actions', () => {
  beforeAll(setupModels)

  test('Generate where options', async () => {
    const ActionFilter = {
      status: ActionStatus.failed,
      type: ActionType.allocate,
    }
    expect(actionFilterToWhereOptions(ActionFilter)).toEqual({
      [Op.and]: [{ status: 'failed' }, { type: 'allocate' }],
    })

    const yesterday = literal("NOW() - INTERVAL '1d'")
    const ActionFilter2 = {
      status: ActionStatus.failed,
      type: ActionType.allocate,
      updatedAt: { [Op.gte]: yesterday },
    }

    const where = actionFilterToWhereOptions(ActionFilter2)
    expect(where).toEqual({
      [Op.and]: [
        { status: 'failed' },
        { type: 'allocate' },
        { updatedAt: { [Op.gte]: yesterday } },
      ],
    })

    await expect(
      models.Action.findAll({
        where,
      }),
    ).resolves.toHaveLength(0)
  })

  test('Insert and fetch actions', async () => {
    const action = {
      status: ActionStatus.failed,
      type: ActionType.allocate,
      deploymentID: 'QmQ44hgrWWt3Qf2X9XEX2fPyTbmQbChxwNm5c1t4mhKpGt',
      amount: '10000',
      force: false,
      source: 'indexerAgent',
      reason: 'indexingRule',
      priority: 0,
      //  When writing directly to the database, `protocolNetwork` must be in the CAIP2-ID format.
      protocolNetwork: 'eip155:421614',
    }

    await models.Action.upsert(action)

    const filterOptions = {
      status: ActionStatus.failed,
      type: ActionType.allocate,
    }

    const whereOptions = actionFilterToWhereOptions(filterOptions)
    expect(whereOptions).toEqual({
      [Op.and]: [{ status: 'failed' }, { type: 'allocate' }],
    })

    await expect(
<<<<<<< HEAD
      ActionManager.fetchActions(models, filterOptions, undefined, undefined, undefined),
    ).resolves.toHaveLength(1)

    await expect(
      ActionManager.fetchActions(models, filterOptions, undefined, undefined, undefined),
    ).resolves.toHaveLength(1)

    await expect(
      ActionManager.fetchActions(
        models,
        {
          status: ActionStatus.failed,
          type: ActionType.allocate,
          updatedAt: { [Op.gte]: literal("NOW() - INTERVAL '1d'") },
        },
        undefined,
        undefined,
        undefined,
      ),
    ).resolves.toHaveLength(1)

    await expect(
      ActionManager.fetchActions(
        models,
        {
          status: ActionStatus.failed,
          type: ActionType.allocate,
          updatedAt: { [Op.lte]: literal("NOW() - INTERVAL '1d'") },
        },
        undefined,
        undefined,
        undefined,
      ),
=======
      ActionManager.fetchActions(models, null, filterOptions),
    ).resolves.toHaveLength(1)

    await expect(
      ActionManager.fetchActions(models, null, filterOptions),
    ).resolves.toHaveLength(1)

    await expect(
      ActionManager.fetchActions(models, null, {
        status: ActionStatus.FAILED,
        type: ActionType.ALLOCATE,
        updatedAt: { [Op.gte]: literal("NOW() - INTERVAL '1d'") },
      }),
    ).resolves.toHaveLength(1)

    await expect(
      ActionManager.fetchActions(models, null, {
        status: ActionStatus.FAILED,
        type: ActionType.ALLOCATE,
        updatedAt: { [Op.lte]: literal("NOW() - INTERVAL '1d'") },
      }),
>>>>>>> 4ff32653
    ).resolves.toHaveLength(0)
  })
})
describe('Types', () => {
  test('Fail to resolve chain id', () => {
    expect(() => resolveChainId('arbitrum')).toThrow(
      'Failed to resolve CAIP2 ID from the provided network alias: arbitrum',
    )
  })

  test('Resolve chain id: `mainnet`', () => {
    expect(resolveChainId('mainnet')).toBe('eip155:1')
  })

  test('Resolve chain id: `11155111`', () => {
    expect(resolveChainId('11155111')).toBe('eip155:11155111')
  })

  test('Resolve chain alias: `eip155:1`', () => {
    expect(resolveChainAlias('eip155:1')).toBe('mainnet')
  })

  test('Fail to Resolve chain alias: `eip155:666`', () => {
    expect(() => resolveChainAlias('eip155:666')).toThrow(
      "Failed to match chain id, 'eip155:666', to a network alias in Caip2ByChainAlias",
    )
  })
})

// This test suite requires a graph-node instance connected to Sepolia, so we're skipping it for now
// Use this test suite locally to test changes to the NetworkMonitor class
describe.skip('Monitor: local', () => {
  beforeAll(setupMonitor)

  test('Fetch currentEpoch for `sepolia`', async () => {
    await expect(
      networkMonitor.currentEpoch(resolveChainId('sepolia')),
    ).resolves.toHaveProperty('networkID', 'eip155:11155111')
  }, 10000)

  test('Fail to fetch currentEpoch: chain not supported by graph-node', async () => {
    await expect(networkMonitor.currentEpoch('eip155:4200')).rejects.toThrow(
      'Failed to query Epoch Block Oracle Subgraph',
    )
  }, 40000)

  test('Fetch current epoch number of protocol chain', async () => {
    await expect(networkMonitor.currentEpochNumber()).resolves.toBeGreaterThan(1500)
  })

  test('Fetch maxAllocationEpoch', async () => {
    await expect(networkMonitor.maxAllocationEpoch()).resolves.toBeGreaterThan(1)
  })

  test('Fetch network chain current epoch', async () => {
    await expect(networkMonitor.networkCurrentEpoch()).resolves.toHaveProperty(
      'networkID',
      'eip155:421614',
    )
  })

  test('Resolve POI using force=true', async () => {
    await expect(
      networkMonitor.resolvePOI(mockAllocation, utils.hexlify(Array(32).fill(0)), true),
    ).resolves.toEqual(
      '0x0000000000000000000000000000000000000000000000000000000000000000',
    )
  })

  test('Fail to resolve POI', async () => {
    await expect(
      networkMonitor.resolvePOI(mockAllocation, undefined, false),
    ).rejects.toEqual(indexerError(IndexerErrorCode.IE018, `Could not resolve POI`))
  })
})

describe('Monitor: CI', () => {
  beforeAll(setupMonitor)

  test('Fetch subgraphs', async () => {
    const subgraphs = await networkMonitor.subgraphs([
      'HvYz9828kSW9vhDef42agWaJVEifgYh8qQ1vUTy1aiYB',
      'BgGaFXhu17ikYBjezuyYXGgaDtP6nVhnk3FmEw7rVDPH',
      'Dtopx26mi8QZUz8TQGeEk8ranuVGUnmPgi7qAZbGtsFi',
      'DRc8dd1ugk7To99Q51UG3PrJppneR3XtbWu5xkQFCqh7',
      '7gEARKTwgN8xbTnaDBmfSuxi2s5dWRpqGEKjc7gx1znW',
      '5bSJRNJFjMJy87v2uwuo82GQyyGAps2u96x2UQyN8Uhc',
      'JBZfGX5pWpya4HJHkY54EcjQe1tJhNfszDTbjZGjgGjV',
      'Gj5g62GNwRdAjRcGj9qh7M3iwR5SULVYDqAk8wsi1XJq',
      '3XKjubSDj6pzn8BasduK6kJGNkAVg3fWUuCBzP5jzCCM',
      '66CJq5efooGv6Zu2tE8t2xWiGF1cMZqLQxVLBF3SquKR',
      'A5iZuVkBbxU2GwJcQKN35JvUSaUcLJeygwwnpukhPvjG',
      'CdJLdxVQPigWi3LJoDdwf8r6mXBL8nzn1kdVWp2HeLBN',
      '6qMkvRupvTRuHbYHaSRgP6ebjqM1ELjCHrkQoH9eJQcA',
      'ELxt8ANmxY7i1EXEnP3tv8tYi8S5rTwt9WDP4yYJkwyR',
      'ASB13Eew3Td483LX8A5G6wTiApvySgvYLqrFM3yJiG6E',
      '5etifdh5PjGTAx4hwS2baYDEwZMzvPDXFXmAT5kVKk4E',
      'HzfmvtAPCTmrmiupvWYUdesW21UeDZXgN3oVdTGhV57J',
      '2a9q1MCYJw5HHc9n87uUr9dvRcQd16ghd55cZRGSzGa2',
      'EiJPdVWJYtZKdtQjwDdfMahHc5aNncQMXVK2JZACFuFV',
      '8ScER3UC5cP12BDpxX6a5WyW41LcUkCZtbXfF31zdrXS',
      'GLRGaAVXu3qHs3h6GKmEV6kpVFiN7VS2fwcfPvBJPUbq',
      'CBirSH123kAM7eEVJ1WRYUm8RDwnKPn96zakbDPLoKjV',
      'BzV6inHQyfYh3Gtd8WWSJ3YY5ghmAHd7aT3Eu84ZfHTK',
      'EgPkp3cJm3J3wHdkJBN9kbgW5e3ZTMTnR6aKs81mCp39',
      '8vZCBf6XcYDGS6XxvhNbenT71qwn6SYwti6KwdoKNzn6',
      'HfWJgc9Xg2APHKTqCi3VnvrtbPHPwXZEvdmShaFSdyCL',
      'Ayqu513Ky67HJP5uednpdRwPSTXj1vftCqF7t3dZCrZ2',
      '7a4xK25hdSygHSjiZfhgcqJLmP28XwYUJLaK77w55h8V',
      'ANCYpT6k2rBVC72cQH4M9w3nPhMGxNDvibFQjjDqAbaY',
      'Bo8SSPTVT6S9aUSMfMMtQxeLvWHpwfyVBoN1m5WbQAyf',
      'DybNNj1H5Yo9JV4zQTSZTrWdWLWGdYPM84LCL53uCyjS',
      'ADkZT6CyyfV2xCE7GHhD592E4UMy7DBA8vKR4maTSHJo',
      'CgA4yPyXkTLNQTj8vqTahEe4xvsNRjfQ4YuF22qhir4u',
      '4C7iR2BKUYPsPADBiKqBZ9iYnhVrcqbrCSsLhFHCYqxS',
      '6vQd7Sw4pQHyB6rkPW6s9j3ir6jQeHjqXtnGr4tRVuFz',
      'EtDixXg72aFinnVSoLewXyuGd7ZG1wJ3E1Z8h7W1bRLK',
      '5AcdpucdAigyCCw7dYnY9UkWFQusmD3bMW7Q6M5MLyiM',
      'CJu2REP2NFdaGnUhENbLm4mLu3Zwggf574ZEaqBoRN9Y',
      'Nvgja9qFMA4XteMWrXqwDiJae1VgwVnC9KtEK9bV3F7',
      '2ggc5UTwzsUaYe3EFmo5vp8Jek7KeHxxZjaLfYvSXFP8',
      '9NkN2mq5PbFEjYHMH2L77Udsesux3JL7fnYqMrcveMku',
      '7wZkJrw56S8kcJ67VsYCvxQPu72GGyCLZPPz86DCRqCe',
      'AN8YMdsAwwh6uCJgPmpVxzoyL391QjX9tmU7GWzRKxdA',
      'HW8LumeFnPGGZfBSM4NuZ7yp9PALYAUErLT2b8CssHUc',
      '6HJctiD7icf3W9HcYHUx4WrZBpkMnJxDKLBXgDeuipfz',
      '6UhCCSzz8jMKnQtFjiVainFLDWKTCepRakvjGDsih46',
      'J5s1Q5ECEuvcyr8hfCVJxdebmwiQTGWbNGXu8GLfnSBj',
      'BcPHsbz9MxxnfX2BWNVAz8vbyJ8JAzr2TyMcUZxgbZPk',
      'Dc5pZQFUtmMY4tqf37KhBxwSHoFDiWDWShdfpbjtYVqG',
      '22W58bMNpfn5Nsf6ifvT4r8j622t3ez6cLNHP19DJN8i',
      '69vjj2v5Ke56t1xiz3JEvWBvPxw6aCVdEfQyaiSxw5M1',
      '6WWUQuethroETYkvjHwzK8SBsBrFXRU6N3r3wGGHhBNJ',
      '7s8mN56GZAwv7xUsYG5NGJUY28zXRYfM2MC3adV8fzmS',
      '36YoDeNb5vbzocAxrBFqs75DPwBHVVQyR1HE792rEZhU',
      '8uaT7jBZeZquyCGZf2guEXT6qxRzJLRupWqNo7J9GVWC',
      'HMwbgUHTSUByt1wn939V7ZmtkLmZzSwDrQF8g735Ke7b',
      'Hz57mJ1hFHNKqedeSL2XKLCVUgZz4KrmhrBUpqaof7w2',
      '2YKP9Gdvu8mZHTQ2gVs3GFhE6CFuPmzhKor9rWS2dNcb',
      '2t356FsLEPcMRT7Nf6wCtYhxDGPqGk617h7H3QDTWadN',
      '34eG1YjaeTuhAXRAgQ9iiALNBBANmc17M1r7EGsfiVSJ',
      'GcfmCd2iTPW66ZmerMSJQGdF5BvMdsGdjeRr8jdgWJvc',
      'oHHaActByLEv9ju6x6EieuTkw7yswf3cD8T6zL7d8Mp',
      'XvVPwD5vksVYQFbn56ZkKCRptMkycPwYTKUWNB2Xh5f',
      '8gqQ8Z2Voot9UVEUEvo95sbUSb5jRnTVFgh2fyJ1gpuW',
      'H5skicpD6dtAy2KmbZMCPk4nL5xx8Ye26PZuoJLNDXkX',
      '6CBsUzoznswJLacHuv5nbRExvdiTQo5MD4A4AMm2S5vc',
      '6Fh1ibLTEukUKEsxHiomJRe1pyrJ9LWLiGhgg5huugHw',
      'ARCYeKaxqU6gZhWCzYHeyFMPEAT87yVrQrnVESsm3NfW',
      '9DQrJomnSKjakL9paTgMkFXazwHuRBg83kEj9K7jQxKq',
      'BNJm3VSrZEvKsCpVA5h2Ya7Z6BHWMSnQWtShcHVWgQpL',
      '6skFEGLGTjPDWbh384aA2MXLafNwDjAJoB7fFhgX8o7E',
      'CMJsyibqSGLENXoCMR66fSQ1tSgoK9qBbao765CRy9i3',
      '9D1KdYAmkeb9kav8rDLnqQ3SdxKjLxgjgV8yT8cPHPGP',
      '6VB3T5xSpefLx6otMyN8SdCow54GSzibbBe8epdrreTk',
      'CBJNRDCv8xKST8T5pQjTrhSMPNMfdFKyMMaoLbZd5CfZ',
      '5h89RnR4SBk3ZJaDoCEZvrbpSozxQEvtR66DbGAiCWRh',
      'AtMK1PwRJ9FWLJQwnJrWXSrS1e87RkXieVyxpGXNtTe3',
      '6xCGdHHdtqN4BkaZ4CqXVjNXnhv9ig6iQmUgQFC5o4KA',
      'Fb1eSwi1EaXDYJmMtDX6nESuzkJEPxgnaEa2Qy87hvnv',
      '7HRYsuMBw3NGb7r7EhoukNfHWxgswRHA7MDFy6ynJ6Jd',
      '2rNEuiiMbruTbBv1RTdhnLbV8XW2wpxZ2ToHW3pRZsyn',
      '6tFRMbJ9r8D19PzHDzowFsANGz5zpJ7q68ve8sCtLhUK',
      '2FxttPXDzPr3hp8th55jGwKQDK658eY9fAYgPS5BQsgG',
      '9oSK1nvoTuP1w6jhEWuJcC9dQRDVrBaeih4SFcvhtd1D',
      'AXmvC1aTytCFHK7gpLSwA4jmBDeboxP3ihMrZbneHrU8',
      'Cy8qmbBqNt5s6iv7QMKaEaSSh42qcjdSHBX7f6MXLFqj',
      '6C6sYnvJ8UAZ1uNgMbNeab8pM4emZn4zricGn16YZuX1',
      'GwWgugJfPeu7t2eybUEuvJk454pWPngMvuK4VAs6YMoF',
      '4z6tVjyfWGSvY413cSfQXaGhatfo81hnZwsWZiNtjnac',
      'GSV9W7bhDtbyb8XTq4Dy5TUuWxRH69DEixmW38EdgJdM',
      '9M5fLJZiYTUUmrK7kCqBfqDFLdmsTWeoU1s3bTGrB64t',
      'HCDKJuiXenPM8e1Qaa268HTPDH8k6jdoBPBHWPfBHTfx',
      '48U9e6UbwY59KcUUvEegyRBS54MLx4A24hjLxFonGkH4',
      '7emAwR6QUXGehvZdeCHH7efkjCkDD1U95ksxQhrpxAqg',
      '5y4rHLyv4C9Y8YBDyBex9fanCggE5vSLUJgYsCyWpX2w',
      '9nQ3a8fFGjT3Z1U2Fn3hzvXmG5jGQ3AXpchAE1LQSJ7y',
      '2wP9kvh3Uwm4Y3Zprsx2PxFPxMxZw5mePWwp7ukBQtms',
      'HZG6KXnzP7ZgWYabSAUvHcyxG85DVUkQf2UBUcCEEdTy',
      'Fm7cMpTzBwyNybmEu67mU29FpKJZXCz38VuHiCh3MA3Z',
      '6HJutXDqXLUo3otxnLWtC7FiXkxePbLZoa84TYaJ4qg7',
      'DtXURXnabk5EsPAQhivDYhZWYYQScLGDVyZdfmfGiTWA',
      'E3CpBTZ2ZprQ5XKprw5TBQkbJ3DzYGJQx1AhyApyKvch',
      'CupTKerusECgKEqYzuSMk7wtKYnmo5WXZ2gtJtKreS6R',
      'DTBkMR3i697w7JPwcvCdrcqtxRhS8FtgoHZqp87Sodqf',
      '5fRc469U46WVkH9WWYQ2wUuS3cdrX14WNmHGyaqg87Fe',
      'HGZgSEpRbwY3H54vyrUfqn8RXqDA23qT9yLqyxZXZTNW',
    ])
    await expect(subgraphs.length).toEqual(106)
  })

  //TODO: Setup constrained subraphDeployments query that works both against graph-node and the gateway

  // test('Fetch subgraph deployments (constrained)', async () => {
  //   const deployments = await networkMonitor.subgraphDeployments(59022843)
  //   await expect(deployments.length).toEqual(589)
  // }, 30000)

  test('Fetch subgraph deployments (unconstrained block)', async () => {
    const deployments = await networkMonitor.subgraphDeployments()
    await expect(deployments.length).toBeGreaterThan(500)
  }, 30000)
})

describe('Network layer detection', () => {
  interface NetworkLayer {
    name: string
    l1: boolean
    l2: boolean
  }

  // Should be true for L1 and false for L2
  const l1Networks: NetworkLayer[] = ['mainnet', 'eip155:1', 'sepolia'].map(
    (name: string) => ({ name, l1: true, l2: false }),
  )

  // Should be false for L1 and true for L2
  const l2Networks: NetworkLayer[] = [
    'arbitrum-one',
    'eip155:42161',
    'eip155:421614',
  ].map((name: string) => ({ name, l1: false, l2: true }))

  // Those will be false for L1 and L2
  const nonProtocolNetworks: NetworkLayer[] = [
    'fantom',
    'eip155:250',
    'hardhat',
    'eip155:1337',
    'matic',
    'eip155:137',
    'gnosis',
    'eip155:100',
  ].map((name: string) => ({ name, l1: false, l2: false }))

  const testCases = [...l1Networks, ...l2Networks, ...nonProtocolNetworks]

  test.each(testCases)('Can detect network layer [$name]', (network) => {
    expect(networkIsL1(network.name)).toStrictEqual(network.l1)
    expect(networkIsL2(network.name)).toStrictEqual(network.l2)
  })

  const invalidTProtocolNetworkNames = ['invalid-name', 'eip155:9999']

  test.each(invalidTProtocolNetworkNames)(
    'Throws error when protocol network is unknown [%s]',
    (invalidProtocolNetworkName) => {
      expect(() => networkIsL1(invalidProtocolNetworkName)).toThrow()
    },
  )
})<|MERGE_RESOLUTION|>--- conflicted
+++ resolved
@@ -169,15 +169,9 @@
     const indexingRule = {
       identifier: deployment,
       allocationAmount: '5000',
-<<<<<<< HEAD
       identifierType: IdentifierType.deployment,
       decisionBasis: IndexingDecisionBasis.always,
-      protocolNetwork: 'sepolia',
-=======
-      identifierType: SubgraphIdentifierType.DEPLOYMENT,
-      decisionBasis: IndexingDecisionBasis.ALWAYS,
       protocolNetwork: 'arbitrum-sepolia',
->>>>>>> 4ff32653
     } as Partial<IndexingRuleAttributes>
     const setIndexingRuleResult = await upsertIndexingRule(logger, models, indexingRule)
     expect(setIndexingRuleResult).toHaveProperty(
@@ -263,17 +257,31 @@
     })
 
     await expect(
-<<<<<<< HEAD
-      ActionManager.fetchActions(models, filterOptions, undefined, undefined, undefined),
-    ).resolves.toHaveLength(1)
-
-    await expect(
-      ActionManager.fetchActions(models, filterOptions, undefined, undefined, undefined),
-    ).resolves.toHaveLength(1)
-
-    await expect(
       ActionManager.fetchActions(
         models,
+        null,
+        filterOptions,
+        undefined,
+        undefined,
+        undefined,
+      ),
+    ).resolves.toHaveLength(1)
+
+    await expect(
+      ActionManager.fetchActions(
+        models,
+        null,
+        filterOptions,
+        undefined,
+        undefined,
+        undefined,
+      ),
+    ).resolves.toHaveLength(1)
+
+    await expect(
+      ActionManager.fetchActions(
+        models,
+        null,
         {
           status: ActionStatus.failed,
           type: ActionType.allocate,
@@ -288,6 +296,7 @@
     await expect(
       ActionManager.fetchActions(
         models,
+        null,
         {
           status: ActionStatus.failed,
           type: ActionType.allocate,
@@ -297,29 +306,6 @@
         undefined,
         undefined,
       ),
-=======
-      ActionManager.fetchActions(models, null, filterOptions),
-    ).resolves.toHaveLength(1)
-
-    await expect(
-      ActionManager.fetchActions(models, null, filterOptions),
-    ).resolves.toHaveLength(1)
-
-    await expect(
-      ActionManager.fetchActions(models, null, {
-        status: ActionStatus.FAILED,
-        type: ActionType.ALLOCATE,
-        updatedAt: { [Op.gte]: literal("NOW() - INTERVAL '1d'") },
-      }),
-    ).resolves.toHaveLength(1)
-
-    await expect(
-      ActionManager.fetchActions(models, null, {
-        status: ActionStatus.FAILED,
-        type: ActionType.ALLOCATE,
-        updatedAt: { [Op.lte]: literal("NOW() - INTERVAL '1d'") },
-      }),
->>>>>>> 4ff32653
     ).resolves.toHaveLength(0)
   })
 })
