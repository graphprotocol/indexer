/* eslint-disable @typescript-eslint/no-explicit-any */

import { Sequelize } from 'sequelize'
import gql from 'graphql-tag'
import {
  connectDatabase,
  createLogger,
  Logger,
  Metrics,
  createMetrics,
} from '@graphprotocol/common-ts'

import {
  Action,
  defineIndexerManagementModels,
  IndexerManagementModels,
} from '../../models'
import {
  ActionInput,
  ActionParams,
  ActionStatus,
  ActionType,
  createIndexerManagementYogaClient,
  defineQueryFeeModels,
  OrderDirection,
  QueryFeeModels,
} from '@graphprotocol/indexer-common'
import { CombinedError } from '@urql/core'
import { GraphQLError } from 'graphql'
import {
  createTestManagementClient,
  invalidReallocateAction,
  invalidUnallocateAction,
  queuedAllocateAction,
  subgraphDeployment1,
  subgraphDeployment2,
  subgraphDeployment3,
} from '../util'
import { buildHTTPExecutor } from '@graphql-tools/executor-http'

const QUEUE_ACTIONS_MUTATION = gql`
  mutation queueActions($actions: [ActionInput!]!) {
    queueActions(actions: $actions) {
      id
      type
      allocationID
      deploymentID
      amount
      poi
      force
      source
      reason
      priority
      transaction
      failureReason
      status
      protocolNetwork
    }
  }
`

const APPROVE_ACTIONS_MUTATION = gql`
  mutation approveActions($actionIDs: [Int!]!) {
    approveActions(actionIDs: $actionIDs) {
      id
      type
      allocationID
      deploymentID
      amount
      poi
      force
      source
      reason
      priority
      transaction
      failureReason
      status
      protocolNetwork
    }
  }
`

const CANCEL_ACTIONS_MUTATION = gql`
  mutation cancelActions($actionIDs: [Int!]!) {
    cancelActions(actionIDs: $actionIDs) {
      id
      type
      allocationID
      deploymentID
      amount
      poi
      force
      source
      reason
      priority
      transaction
      failureReason
      status
      protocolNetwork
    }
  }
`

const UPDATE_ACTIONS_MUTATION = gql`
  mutation updateActions($filter: ActionFilter!, $action: ActionUpdateInput!) {
    updateActions(filter: $filter, action: $action) {
      id
      type
      allocationID
      deploymentID
      amount
      poi
      force
      source
      reason
      priority
      transaction
      failureReason
      status
      protocolNetwork
    }
  }
`

const ACTIONS_QUERY = gql`
  query actions(
    $filter: ActionFilter!
    $orderBy: ActionParams
    $orderDirection: OrderDirection
  ) {
    actions(filter: $filter, orderBy: $orderBy, orderDirection: $orderDirection) {
      id
      type
      allocationID
      deploymentID
      amount
      poi
      force
      source
      reason
      priority
      transaction
      failureReason
      status
      protocolNetwork
    }
  }
`

const DELETE_ACTIONS_MUTATION = gql`
  mutation deleteActions($actionIDs: [Int!]!) {
    deleteActions(actionIDs: $actionIDs)
  }
`
type ActionTestInput = Record<string, any>
async function actionInputToExpected(
  input: ActionInput,
  id: number,
): Promise<ActionTestInput> {
  const expected: ActionTestInput = { ...input }
  expected.id = id

  for (const actionKey in Action.getAttributes()) {
    if (!actionKey.includes('At') && expected[actionKey] === undefined) {
      expected[actionKey] = null
    }
  }

  // We expect the protocol network to be transformed to it's CAIP2-ID
  // form for all inputs
  if (input.protocolNetwork === 'sepolia') {
    expected.protocolNetwork = 'eip155:11155111'
  }

  return expected
}

let sequelize: Sequelize
let managementModels: IndexerManagementModels
let queryFeeModels: QueryFeeModels
let logger: Logger
let executor: ReturnType<typeof buildHTTPExecutor>
let metrics: Metrics

// Make global Jest variables available
// eslint-disable-next-line @typescript-eslint/no-explicit-any
declare const __DATABASE__: any
declare const __LOG_LEVEL__: never

const setup = async () => {
  sequelize = await connectDatabase(__DATABASE__)
  queryFeeModels = defineQueryFeeModels(sequelize)
  managementModels = defineIndexerManagementModels(sequelize)
  sequelize = await sequelize.sync({ force: true })
  metrics = createMetrics()
  // Clearing the registry prevents duplicate metric registration in the default registry.
  metrics.registry.clear()
  logger = createLogger({
    name: 'Indexer API Client',
    async: false,
    level: __LOG_LEVEL__ ?? 'error',
  })
  const client = await createTestManagementClient(__DATABASE__, logger, true, metrics)
  executor = buildHTTPExecutor({
    fetch: client.fetch,
  })
}

const setupEach = async () => {
  sequelize = await sequelize.sync({ force: true })
}
const teardownEach = async () => {
  // Clear out query fee model tables
  await queryFeeModels.allocationReceipts.truncate({ cascade: true })
  await queryFeeModels.vouchers.truncate({ cascade: true })
  await queryFeeModels.transferReceipts.truncate({ cascade: true })
  await queryFeeModels.transfers.truncate({ cascade: true })
  await queryFeeModels.allocationSummaries.truncate({ cascade: true })

  // Clear out indexer management models
  await managementModels.Action.truncate({ cascade: true })
  await managementModels.CostModel.truncate({ cascade: true })
  await managementModels.IndexingRule.truncate({ cascade: true })
  await managementModels.POIDispute.truncate({ cascade: true })
}

const teardownAll = async () => {
  await sequelize.drop({})
}

describe('Actions', () => {
  jest.setTimeout(60_000)
  beforeAll(setup)
  beforeEach(setupEach)
  afterEach(teardownEach)
  afterAll(teardownAll)

<<<<<<< HEAD
  test.only('Queue and retrieve action', async () => {
    const inputAction = queuedAllocateAction
    const expected = await actionInputToExpected(inputAction, 1)

    const result = executor({
      document: QUEUE_ACTIONS_MUTATION,
      variables: {
        actions: [inputAction],
      },
=======
  test('Queue and retrieve action', async () => {
    const inputAction = queuedAllocateAction
    const expected = await actionInputToExpected(inputAction, 1)

    await expect(
      client.mutation(QUEUE_ACTIONS_MUTATION, { actions: [inputAction] }).toPromise(),
    ).resolves.toHaveProperty('data.queueActions', [expected])

    await expect(
      client
        .query(ACTIONS_QUERY, {
          filter: { status: ActionStatus.QUEUED, source: 'indexerAgent' },
        })
        .toPromise(),
    ).resolves.toHaveProperty('data.actions', [expected])
  })

  test('Queue many actions and retrieve all of a certain status with certain ordering', async () => {
    const queuedAllocateAction1 = { ...queuedAllocateAction }
    const queuedAllocateAction2 = { ...queuedAllocateAction }
    const queuedAllocateAction3 = { ...queuedAllocateAction }
    queuedAllocateAction1.deploymentID = subgraphDeployment2
    queuedAllocateAction1.source = '1'
    queuedAllocateAction2.deploymentID = subgraphDeployment3
    queuedAllocateAction2.source = '2'
    queuedAllocateAction3.deploymentID = subgraphDeployment1
    queuedAllocateAction3.source = '3'

    const inputActions = [
      queuedAllocateAction,
      queuedAllocateAction1,
      queuedAllocateAction2,
    ]
    const expecteds = await Promise.all(
      inputActions.map(async (action, key) => {
        return await actionInputToExpected(action, key + 1)
      }),
    )

    await expect(
      client.mutation(QUEUE_ACTIONS_MUTATION, { actions: inputActions }).toPromise(),
    ).resolves.toHaveProperty('data.queueActions', expecteds)

    await expect(
      client
        .query(ACTIONS_QUERY, {
          filter: {
            status: ActionStatus.QUEUED,
            type: ActionType.ALLOCATE,
          },
          orderBy: ActionParams.SOURCE,
          orderDirection: OrderDirection.DESC,
        })
        .toPromise(),
    ).resolves.toHaveProperty(
      'data.actions',
      expecteds.sort((a, b) => (a.source > b.source ? -1 : 1)),
    )
  })

  test('Queue many actions and retrieve all of a certain status with invalid ordering', async () => {
    const queuedAllocateAction1 = { ...queuedAllocateAction }
    const queuedAllocateAction2 = { ...queuedAllocateAction }
    const queuedAllocateAction3 = { ...queuedAllocateAction }
    queuedAllocateAction1.deploymentID = subgraphDeployment2
    queuedAllocateAction2.deploymentID = subgraphDeployment3
    queuedAllocateAction3.deploymentID = subgraphDeployment1

    const inputActions = [
      queuedAllocateAction,
      queuedAllocateAction1,
      queuedAllocateAction2,
    ]
    const expecteds = await Promise.all(
      inputActions.map(async (action, key) => {
        return await actionInputToExpected(action, key + 1)
      }),
    )

    await expect(
      client.mutation(QUEUE_ACTIONS_MUTATION, { actions: inputActions }).toPromise(),
    ).resolves.toHaveProperty('data.queueActions', expecteds)

    await expect(
      client
        .query(ACTIONS_QUERY, {
          filter: {
            status: ActionStatus.QUEUED,
            type: ActionType.ALLOCATE,
            source: 'indexerAgent',
          },
          orderBy: 'adonut',
          orderDirection: OrderDirection.DESC,
        })
        .toPromise(),
    ).resolves.toHaveProperty(
      'error',
      new CombinedError({
        graphQLErrors: [
          new GraphQLError(
            'Variable "$orderBy" got invalid value "adonut"; Value "adonut" does not exist in "ActionParams" enum. Did you mean the enum value "amount"?',
          ),
        ],
      }),
    )
  })

  test('Cancel all actions in queue', async () => {
    const queuedAllocateAction1 = { ...queuedAllocateAction }
    const queuedAllocateAction2 = { ...queuedAllocateAction }
    queuedAllocateAction1.deploymentID = subgraphDeployment2
    queuedAllocateAction2.deploymentID = subgraphDeployment3

    const inputActions = [
      queuedAllocateAction,
      queuedAllocateAction1,
      queuedAllocateAction2,
    ]
    const expecteds = await Promise.all(
      inputActions.map(async (action, key) => {
        return await actionInputToExpected(action, key + 1)
      }),
    )

    await expect(
      client.mutation(QUEUE_ACTIONS_MUTATION, { actions: inputActions }).toPromise(),
    ).resolves.toHaveProperty('data.queueActions', expecteds)

    // Cancel all actions
    const toCancel = expecteds.map((action) => action.id)

    const expectedCancels = expecteds.map((action) => {
      action.status = ActionStatus.CANCELED
      return action
    })

    await expect(
      client.mutation(CANCEL_ACTIONS_MUTATION, { actionIDs: toCancel }).toPromise(),
    ).resolves.toHaveProperty('data.cancelActions', expectedCancels)

    await expect(
      client
        .query(ACTIONS_QUERY, {
          filter: {
            status: ActionStatus.CANCELED,
            source: 'indexerAgent',
          },
          orderBy: ActionParams.ID,
          orderDirection: OrderDirection.ASC,
        })
        .toPromise(),
    ).resolves.toHaveProperty('data.actions', expectedCancels)
  })

  test('Approve action in queue', async () => {
    const queuedAllocateAction1 = { ...queuedAllocateAction }
    const queuedAllocateAction2 = { ...queuedAllocateAction }
    queuedAllocateAction1.deploymentID = subgraphDeployment2
    queuedAllocateAction2.deploymentID = subgraphDeployment3

    const inputActions = [
      queuedAllocateAction,
      queuedAllocateAction1,
      queuedAllocateAction2,
    ]
    const expecteds = await Promise.all(
      inputActions.map(async (action, key) => {
        return await actionInputToExpected(action, key + 1)
      }),
    )

    await expect(
      client.mutation(QUEUE_ACTIONS_MUTATION, { actions: inputActions }).toPromise(),
    ).resolves.toHaveProperty('data.queueActions', expecteds)

    const actions = await client
      .query(ACTIONS_QUERY, { filter: { type: ActionType.ALLOCATE } })
      .toPromise()
    const subgraph1ActionID = actions.data.actions
      // eslint-disable-next-line @typescript-eslint/no-explicit-any
      .filter((action: any) => action.deploymentID === subgraphDeployment2)
      // eslint-disable-next-line @typescript-eslint/no-explicit-any
      .map((action: any) => action.id)

    const expectedApprovedAction = expecteds.find(
      (action) => action.deploymentID === subgraphDeployment2,
    )
    /* eslint-disable @typescript-eslint/no-non-null-assertion */
    expectedApprovedAction!['status'] = ActionStatus.APPROVED

    await expect(
      client
        .mutation(APPROVE_ACTIONS_MUTATION, { actionIDs: subgraph1ActionID })
        .toPromise(),
    ).resolves.toHaveProperty('data.approveActions', [expectedApprovedAction])

    await expect(
      client
        .query(ACTIONS_QUERY, {
          filter: {
            status: ActionStatus.APPROVED,
            source: 'indexerAgent',
          },
        })
        .toPromise(),
    ).resolves.toHaveProperty('data.actions', [expectedApprovedAction])
  })

  test('Delete action in queue', async () => {
    const queuedAllocateAction1 = { ...queuedAllocateAction }
    const queuedAllocateAction2 = { ...queuedAllocateAction }
    queuedAllocateAction1.deploymentID = subgraphDeployment2
    queuedAllocateAction2.deploymentID = subgraphDeployment3

    const inputActions = [
      queuedAllocateAction,
      queuedAllocateAction1,
      queuedAllocateAction2,
    ]
    const expecteds = await Promise.all(
      inputActions.map(async (action, key) => {
        return await actionInputToExpected(action, key + 1)
      }),
    )

    await expect(
      client.mutation(QUEUE_ACTIONS_MUTATION, { actions: inputActions }).toPromise(),
    ).resolves.toHaveProperty('data.queueActions', expecteds)

    const actions = await client
      .query(ACTIONS_QUERY, { filter: { type: ActionType.ALLOCATE } })
      .toPromise()
    const actionIDs = actions.data.actions.map((action: any) => action.id)

    await expect(
      client.mutation(DELETE_ACTIONS_MUTATION, { actionIDs }).toPromise(),
    ).resolves.toHaveProperty('data.deleteActions', 3)
  })

  test('Delete non-existent action in queue', async () => {
    const actionIDs = [0]

    await expect(
      client.mutation(DELETE_ACTIONS_MUTATION, { actionIDs }).toPromise(),
    ).resolves.toHaveProperty(
      'error',
      new CombinedError({
        graphQLErrors: [
          new GraphQLError('Delete action failed: No action items found with id in [0]'),
        ],
      }),
    )
  })

  test('Reject empty action input', async () => {
    const expectedFieldNamesAndTypes: [string, string][] = [
      ['status', 'ActionStatus'],
      ['type', 'ActionType'],
      ['source', 'String'],
      ['reason', 'String'],
      ['priority', 'Int'],
      ['protocolNetwork', 'String'],
    ]
    const graphQLErrors = expectedFieldNamesAndTypes.map(
      ([fieldName, fieldType]) =>
        new GraphQLError(
          `Variable "$actions" got invalid value {} at "actions[0]"; Field "${fieldName}" of required type "${fieldType}!" was not provided.`,
        ),
    )
    const expected = new CombinedError({ graphQLErrors })

    await expect(
      client.mutation(QUEUE_ACTIONS_MUTATION, { actions: [{}] }).toPromise(),
    ).resolves.toHaveProperty('error', expected)
  })

  test('Reject action with invalid params for action type', async () => {
    const inputAction = invalidReallocateAction
    const expected = { ...inputAction, protocolNetwork: 'eip155:11155111' }
    const fields = JSON.stringify(expected)
    await expect(
      client.mutation(QUEUE_ACTIONS_MUTATION, { actions: [inputAction] }).toPromise(),
    ).resolves.toHaveProperty(
      'error',
      new CombinedError({
        graphQLErrors: [
          new GraphQLError(
            `Failed to queue action: Invalid action input, actionInput: ${fields}`,
          ),
        ],
      }),
    )

    await expect(
      client
        .query(ACTIONS_QUERY, {
          filter: { status: ActionStatus.QUEUED, source: 'indexerAgent' },
        })
        .toPromise(),
    ).resolves.toHaveProperty('data.actions', [])
  })

  test('Reject duplicate queued action from different source', async () => {
    const inputAction = queuedAllocateAction
    const expected = await actionInputToExpected(inputAction, 1)

    await expect(
      client.mutation(QUEUE_ACTIONS_MUTATION, { actions: [inputAction] }).toPromise(),
    ).resolves.toHaveProperty('data.queueActions', [expected])

    await expect(
      client
        .query(ACTIONS_QUERY, {
          filter: { status: ActionStatus.QUEUED, source: 'indexerAgent' },
        })
        .toPromise(),
    ).resolves.toHaveProperty(
      'data.actions',
      [expected].sort((a, b) => (a.id > b.id ? -1 : 1)),
    )

    const differentSourceSameTarget = { ...inputAction }
    differentSourceSameTarget.source = 'different'

    await expect(
      client
        .mutation(QUEUE_ACTIONS_MUTATION, { actions: [differentSourceSameTarget] })
        .toPromise(),
    ).resolves.toHaveProperty(
      'error',
      new CombinedError({
        graphQLErrors: [
          new GraphQLError(
            `Duplicate action found in queue that effects 'Qmew9PZUJCoDzXqqU6vGyTENTKHrrN4dy5h94kertfudqy' but NOT overwritten because it has a different source and/or status. If you ` +
              `would like to replace the item currently in the queue please cancel it and then queue the proposed action`,
          ),
        ],
      }),
    )
  })

  test('Update duplicate approved action (effects deployment already targeted by approved action)', async () => {
    const inputAction = queuedAllocateAction
    const expected = await actionInputToExpected(inputAction, 1)

    await expect(
      client.mutation(QUEUE_ACTIONS_MUTATION, { actions: [inputAction] }).toPromise(),
    ).resolves.toHaveProperty('data.queueActions', [expected])

    const actions = await client
      .query(ACTIONS_QUERY, { filter: { type: ActionType.ALLOCATE } })
      .toPromise()
    const subgraph1ActionID = actions.data.actions
      // eslint-disable-next-line @typescript-eslint/no-explicit-any
      .filter((action: any) => action.deploymentID === queuedAllocateAction.deploymentID)
      // eslint-disable-next-line @typescript-eslint/no-explicit-any
      .map((action: any) => action.id)

    const expectedApprovedAction = { ...expected }
    /* eslint-disable @typescript-eslint/no-non-null-assertion */
    expectedApprovedAction!['status'] = ActionStatus.APPROVED

    await expect(
      client
        .mutation(APPROVE_ACTIONS_MUTATION, { actionIDs: subgraph1ActionID })
        .toPromise(),
    ).resolves.toHaveProperty('data.approveActions', [expectedApprovedAction])

    await expect(
      client
        .query(ACTIONS_QUERY, {
          filter: {
            status: ActionStatus.APPROVED,
            source: 'indexerAgent',
          },
        })
        .toPromise(),
    ).resolves.toHaveProperty('data.actions', [expectedApprovedAction])

    const updateAction = { ...inputAction }
    updateAction.amount = '25000'
    updateAction.status = ActionStatus.APPROVED

    const expectedUpdated = { ...expectedApprovedAction }
    expectedUpdated.amount = '25000'

    await expect(
      client.mutation(QUEUE_ACTIONS_MUTATION, { actions: [updateAction] }).toPromise(),
    ).resolves.toHaveProperty('data.queueActions', [expectedUpdated])

    await expect(
      client
        .query(ACTIONS_QUERY, {
          filter: { status: ActionStatus.APPROVED, source: 'indexerAgent' },
        })
        .toPromise(),
    ).resolves.toHaveProperty('data.actions', [expectedUpdated])
  })

  test('Reject unallocate action with inactive allocationID', async () => {
    // This allocation has been closed on chain
    const closedAllocation = '0x0641209ae448c710ab8d04a8c8a13053d138d8c6'

    // Reuse a valid inputAction but use an allocationID dedicated to this test purpose,
    // as the previously used allocationID does not exist on chain.
    const inputActions = [{ ...invalidUnallocateAction, allocationID: closedAllocation }]

    await expect(
      client.mutation(QUEUE_ACTIONS_MUTATION, { actions: inputActions }).toPromise(),
    ).resolves.toHaveProperty(
      'error',
      new CombinedError({
        graphQLErrors: [
          new GraphQLError(
            `An active allocation does not exist with id = '${closedAllocation}'`,
          ),
        ],
      }),
    )
  })

  test('Reject approve request with nonexistent actionID ', async () => {
    const queuedAllocateAction1 = { ...queuedAllocateAction }
    const queuedAllocateAction2 = { ...queuedAllocateAction }
    queuedAllocateAction1.deploymentID = subgraphDeployment2
    queuedAllocateAction2.deploymentID = subgraphDeployment3

    const inputActions = [
      queuedAllocateAction,
      queuedAllocateAction1,
      queuedAllocateAction2,
    ]
    const expecteds = await Promise.all(
      inputActions.map(async (action, key) => {
        return await actionInputToExpected(action, key + 1)
      }),
    )

    await expect(
      client.mutation(QUEUE_ACTIONS_MUTATION, { actions: inputActions }).toPromise(),
    ).resolves.toHaveProperty('data.queueActions', expecteds)

    await expect(
      client.mutation(APPROVE_ACTIONS_MUTATION, { actionIDs: [100, 200] }).toPromise(),
    ).resolves.toHaveProperty(
      'error',
      new CombinedError({
        graphQLErrors: [
          new GraphQLError(
            `Approve action failed: No action items found with id in [100,200]`,
          ),
        ],
      }),
    )

    await expect(
      client
        .query(ACTIONS_QUERY, {
          filter: {
            status: ActionStatus.APPROVED,
            source: 'indexerAgent',
          },
        })
        .toPromise(),
    ).resolves.toHaveProperty('data.actions', [])
  })

  test('Reject queueing for action that has recently failed', async () => {
    const failedAction = {
      status: ActionStatus.FAILED,
      type: ActionType.ALLOCATE,
      deploymentID: subgraphDeployment1,
      amount: '10000',
      force: false,
      source: 'indexerAgent',
      reason: 'indexingRule',
      priority: 0,
      //  When writing directly to the database, `protocolNetwork` must be in the CAIP2-ID format.
      protocolNetwork: 'eip155:11155111',
    } as ActionInput

    const proposedAction = {
      status: ActionStatus.QUEUED,
      type: ActionType.ALLOCATE,
      deploymentID: subgraphDeployment1,
      amount: '10000',
      source: 'indexerAgent',
      reason: 'indexingRule',
      priority: 0,
      protocolNetwork: 'sepolia',
    } as ActionInput

    await managementModels.Action.create(failedAction, {
      validate: true,
      returning: true,
>>>>>>> 9e307260
    })

    console.log('result', result)

<<<<<<< HEAD
    // await expect(
    //   executor({document:QUEUE_ACTIONS_MUTATION, variables:{
    //     { actions: [inputAction]}})
    // ).resolves.toHaveProperty('data.queueActions', [expected])
=======
  test('Reject queueing for action that has recently succeeded', async () => {
    const successfulAction = {
      status: ActionStatus.SUCCESS,
      type: ActionType.ALLOCATE,
      deploymentID: subgraphDeployment1,
      amount: '10000',
      force: false,
      source: 'indexerAgent',
      reason: 'indexingRule',
      priority: 0,
      //  When writing directly to the database, `protocolNetwork` must be in the CAIP2-ID format.
      protocolNetwork: 'eip155:11155111',
    } as ActionInput

    const proposedAction = {
      status: ActionStatus.QUEUED,
      type: ActionType.ALLOCATE,
      deploymentID: subgraphDeployment1,
      amount: '10000',
      source: 'indexerAgent',
      reason: 'indexingRule',
      priority: 0,
      protocolNetwork: 'sepolia',
    } as ActionInput

    await managementModels.Action.create(successfulAction, {
      validate: true,
      returning: true,
    })
>>>>>>> 9e307260

    // await expect(
    //   client
    //     .query(ACTIONS_QUERY, {
    //       filter: { status: ActionStatus.QUEUED, source: 'indexerAgent' },
    //     })
    //     .toPromise(),
    // ).resolves.toHaveProperty('data.actions', [expected])
  })

<<<<<<< HEAD
  // test('Queue many actions and retrieve all of a certain status with certain ordering', async () => {
  //   const queuedAllocateAction1 = { ...queuedAllocateAction }
  //   const queuedAllocateAction2 = { ...queuedAllocateAction }
  //   const queuedAllocateAction3 = { ...queuedAllocateAction }
  //   queuedAllocateAction1.deploymentID = subgraphDeployment2
  //   queuedAllocateAction1.source = '1'
  //   queuedAllocateAction2.deploymentID = subgraphDeployment3
  //   queuedAllocateAction2.source = '2'
  //   queuedAllocateAction3.deploymentID = subgraphDeployment1
  //   queuedAllocateAction3.source = '3'

  //   const inputActions = [
  //     queuedAllocateAction,
  //     queuedAllocateAction1,
  //     queuedAllocateAction2,
  //   ]
  //   const expecteds = await Promise.all(
  //     inputActions.map(async (action, key) => {
  //       return await actionInputToExpected(action, key + 1)
  //     }),
  //   )

  //   await expect(
  //     client.mutation(QUEUE_ACTIONS_MUTATION, { actions: inputActions }).toPromise(),
  //   ).resolves.toHaveProperty('data.queueActions', expecteds)

  //   await expect(
  //     client
  //       .query(ACTIONS_QUERY, {
  //         filter: {
  //           status: ActionStatus.QUEUED,
  //           type: ActionType.ALLOCATE,
  //         },
  //         orderBy: ActionParams.SOURCE,
  //         orderDirection: OrderDirection.DESC,
  //       })
  //       .toPromise(),
  //   ).resolves.toHaveProperty(
  //     'data.actions',
  //     expecteds.sort((a, b) => (a.source > b.source ? -1 : 1)),
  //   )
  // })

  // test('Queue many actions and retrieve all of a certain status with invalid ordering', async () => {
  //   const queuedAllocateAction1 = { ...queuedAllocateAction }
  //   const queuedAllocateAction2 = { ...queuedAllocateAction }
  //   const queuedAllocateAction3 = { ...queuedAllocateAction }
  //   queuedAllocateAction1.deploymentID = subgraphDeployment2
  //   queuedAllocateAction2.deploymentID = subgraphDeployment3
  //   queuedAllocateAction3.deploymentID = subgraphDeployment1

  //   const inputActions = [
  //     queuedAllocateAction,
  //     queuedAllocateAction1,
  //     queuedAllocateAction2,
  //   ]
  //   const expecteds = await Promise.all(
  //     inputActions.map(async (action, key) => {
  //       return await actionInputToExpected(action, key + 1)
  //     }),
  //   )

  //   await expect(
  //     client.mutation(QUEUE_ACTIONS_MUTATION, { actions: inputActions }).toPromise(),
  //   ).resolves.toHaveProperty('data.queueActions', expecteds)

  //   await expect(
  //     client
  //       .query(ACTIONS_QUERY, {
  //         filter: {
  //           status: ActionStatus.QUEUED,
  //           type: ActionType.ALLOCATE,
  //           source: 'indexerAgent',
  //         },
  //         orderBy: 'adonut',
  //         orderDirection: OrderDirection.DESC,
  //       })
  //       .toPromise(),
  //   ).resolves.toHaveProperty(
  //     'error',
  //     new CombinedError({
  //       graphQLErrors: [
  //         new GraphQLError(
  //           'Variable "$orderBy" got invalid value "adonut"; Value "adonut" does not exist in "ActionParams" enum. Did you mean the enum value "amount"?',
  //         ),
  //       ],
  //     }),
  //   )
  // })

  // test('Cancel all actions in queue', async () => {
  //   const queuedAllocateAction1 = { ...queuedAllocateAction }
  //   const queuedAllocateAction2 = { ...queuedAllocateAction }
  //   queuedAllocateAction1.deploymentID = subgraphDeployment2
  //   queuedAllocateAction2.deploymentID = subgraphDeployment3

  //   const inputActions = [
  //     queuedAllocateAction,
  //     queuedAllocateAction1,
  //     queuedAllocateAction2,
  //   ]
  //   const expecteds = await Promise.all(
  //     inputActions.map(async (action, key) => {
  //       return await actionInputToExpected(action, key + 1)
  //     }),
  //   )

  //   await expect(
  //     client.mutation(QUEUE_ACTIONS_MUTATION, { actions: inputActions }).toPromise(),
  //   ).resolves.toHaveProperty('data.queueActions', expecteds)

  //   // Cancel all actions
  //   const toCancel = expecteds.map((action) => action.id)

  //   const expectedCancels = expecteds.map((action) => {
  //     action.status = ActionStatus.CANCELED
  //     return action
  //   })

  //   await expect(
  //     client.mutation(CANCEL_ACTIONS_MUTATION, { actionIDs: toCancel }).toPromise(),
  //   ).resolves.toHaveProperty('data.cancelActions', expectedCancels)

  //   await expect(
  //     client
  //       .query(ACTIONS_QUERY, {
  //         filter: {
  //           status: ActionStatus.CANCELED,
  //           source: 'indexerAgent',
  //         },
  //         orderBy: ActionParams.ID,
  //         orderDirection: OrderDirection.ASC,
  //       })
  //       .toPromise(),
  //   ).resolves.toHaveProperty('data.actions', expectedCancels)
  // })

  // test('Approve action in queue', async () => {
  //   const queuedAllocateAction1 = { ...queuedAllocateAction }
  //   const queuedAllocateAction2 = { ...queuedAllocateAction }
  //   queuedAllocateAction1.deploymentID = subgraphDeployment2
  //   queuedAllocateAction2.deploymentID = subgraphDeployment3

  //   const inputActions = [
  //     queuedAllocateAction,
  //     queuedAllocateAction1,
  //     queuedAllocateAction2,
  //   ]
  //   const expecteds = await Promise.all(
  //     inputActions.map(async (action, key) => {
  //       return await actionInputToExpected(action, key + 1)
  //     }),
  //   )

  //   await expect(
  //     client.mutation(QUEUE_ACTIONS_MUTATION, { actions: inputActions }).toPromise(),
  //   ).resolves.toHaveProperty('data.queueActions', expecteds)

  //   const actions = await client
  //     .query(ACTIONS_QUERY, { filter: { type: ActionType.ALLOCATE } })
  //     .toPromise()
  //   const subgraph1ActionID = actions.data.actions
  //     // eslint-disable-next-line @typescript-eslint/no-explicit-any
  //     .filter((action: any) => action.deploymentID === subgraphDeployment2)
  //     // eslint-disable-next-line @typescript-eslint/no-explicit-any
  //     .map((action: any) => action.id)

  //   const expectedApprovedAction = expecteds.find(
  //     (action) => action.deploymentID === subgraphDeployment2,
  //   )
  //   /* eslint-disable @typescript-eslint/no-non-null-assertion */
  //   expectedApprovedAction!['status'] = ActionStatus.APPROVED

  //   await expect(
  //     client
  //       .mutation(APPROVE_ACTIONS_MUTATION, { actionIDs: subgraph1ActionID })
  //       .toPromise(),
  //   ).resolves.toHaveProperty('data.approveActions', [expectedApprovedAction])

  //   await expect(
  //     client
  //       .query(ACTIONS_QUERY, {
  //         filter: {
  //           status: ActionStatus.APPROVED,
  //           source: 'indexerAgent',
  //         },
  //       })
  //       .toPromise(),
  //   ).resolves.toHaveProperty('data.actions', [expectedApprovedAction])
  // })

  // test('Delete action in queue', async () => {
  //   const queuedAllocateAction1 = { ...queuedAllocateAction }
  //   const queuedAllocateAction2 = { ...queuedAllocateAction }
  //   queuedAllocateAction1.deploymentID = subgraphDeployment2
  //   queuedAllocateAction2.deploymentID = subgraphDeployment3

  //   const inputActions = [
  //     queuedAllocateAction,
  //     queuedAllocateAction1,
  //     queuedAllocateAction2,
  //   ]
  //   const expecteds = await Promise.all(
  //     inputActions.map(async (action, key) => {
  //       return await actionInputToExpected(action, key + 1)
  //     }),
  //   )

  //   await expect(
  //     client.mutation(QUEUE_ACTIONS_MUTATION, { actions: inputActions }).toPromise(),
  //   ).resolves.toHaveProperty('data.queueActions', expecteds)

  //   const actions = await client
  //     .query(ACTIONS_QUERY, { filter: { type: ActionType.ALLOCATE } })
  //     .toPromise()
  //   const actionIDs = actions.data.actions.map((action: any) => action.id)

  //   await expect(
  //     client.mutation(DELETE_ACTIONS_MUTATION, { actionIDs }).toPromise(),
  //   ).resolves.toHaveProperty('data.deleteActions', 3)
  // })

  // test('Delete non-existent action in queue', async () => {
  //   const actionIDs = [0]

  //   await expect(
  //     client.mutation(DELETE_ACTIONS_MUTATION, { actionIDs }).toPromise(),
  //   ).resolves.toHaveProperty(
  //     'error',
  //     new CombinedError({
  //       graphQLErrors: [
  //         new GraphQLError('Delete action failed: No action items found with id in [0]'),
  //       ],
  //     }),
  //   )
  // })

  // test('Reject empty action input', async () => {
  //   const expectedFieldNamesAndTypes: [string, string][] = [
  //     ['status', 'ActionStatus'],
  //     ['type', 'ActionType'],
  //     ['source', 'String'],
  //     ['reason', 'String'],
  //     ['priority', 'Int'],
  //     ['protocolNetwork', 'String'],
  //   ]
  //   const graphQLErrors = expectedFieldNamesAndTypes.map(
  //     ([fieldName, fieldType]) =>
  //       new GraphQLError(
  //         `Variable "$actions" got invalid value {} at "actions[0]"; Field "${fieldName}" of required type "${fieldType}!" was not provided.`,
  //       ),
  //   )
  //   const expected = new CombinedError({ graphQLErrors })

  //   await expect(
  //     client.mutation(QUEUE_ACTIONS_MUTATION, { actions: [{}] }).toPromise(),
  //   ).resolves.toHaveProperty('error', expected)
  // })

  // test('Reject action with invalid params for action type', async () => {
  //   const inputAction = invalidReallocateAction
  //   const expected = { ...inputAction, protocolNetwork: 'eip155:5' }
  //   const fields = JSON.stringify(expected)
  //   await expect(
  //     client.mutation(QUEUE_ACTIONS_MUTATION, { actions: [inputAction] }).toPromise(),
  //   ).resolves.toHaveProperty(
  //     'error',
  //     new CombinedError({
  //       graphQLErrors: [
  //         new GraphQLError(
  //           `Failed to queue action: Invalid action input, actionInput: ${fields}`,
  //         ),
  //       ],
  //     }),
  //   )

  //   await expect(
  //     client
  //       .query(ACTIONS_QUERY, {
  //         filter: { status: ActionStatus.QUEUED, source: 'indexerAgent' },
  //       })
  //       .toPromise(),
  //   ).resolves.toHaveProperty('data.actions', [])
  // })

  // test('Reject duplicate queued action from different source', async () => {
  //   const inputAction = queuedAllocateAction
  //   const expected = await actionInputToExpected(inputAction, 1)

  //   await expect(
  //     client.mutation(QUEUE_ACTIONS_MUTATION, { actions: [inputAction] }).toPromise(),
  //   ).resolves.toHaveProperty('data.queueActions', [expected])

  //   await expect(
  //     client
  //       .query(ACTIONS_QUERY, {
  //         filter: { status: ActionStatus.QUEUED, source: 'indexerAgent' },
  //       })
  //       .toPromise(),
  //   ).resolves.toHaveProperty(
  //     'data.actions',
  //     [expected].sort((a, b) => (a.id > b.id ? -1 : 1)),
  //   )

  //   const differentSourceSameTarget = { ...inputAction }
  //   differentSourceSameTarget.source = 'different'

  //   await expect(
  //     client
  //       .mutation(QUEUE_ACTIONS_MUTATION, { actions: [differentSourceSameTarget] })
  //       .toPromise(),
  //   ).resolves.toHaveProperty(
  //     'error',
  //     new CombinedError({
  //       graphQLErrors: [
  //         new GraphQLError(
  //           `Duplicate action found in queue that effects 'Qmew9PZUJCoDzXqqU6vGyTENTKHrrN4dy5h94kertfudqy' but NOT overwritten because it has a different source and/or status. If you ` +
  //             `would like to replace the item currently in the queue please cancel it and then queue the proposed action`,
  //         ),
  //       ],
  //     }),
  //   )
  // })

  // test('Update duplicate approved action (effects deployment already targeted by approved action)', async () => {
  //   const inputAction = queuedAllocateAction
  //   const expected = await actionInputToExpected(inputAction, 1)

  //   await expect(
  //     client.mutation(QUEUE_ACTIONS_MUTATION, { actions: [inputAction] }).toPromise(),
  //   ).resolves.toHaveProperty('data.queueActions', [expected])

  //   const actions = await client
  //     .query(ACTIONS_QUERY, { filter: { type: ActionType.ALLOCATE } })
  //     .toPromise()
  //   const subgraph1ActionID = actions.data.actions
  //     // eslint-disable-next-line @typescript-eslint/no-explicit-any
  //     .filter((action: any) => action.deploymentID === queuedAllocateAction.deploymentID)
  //     // eslint-disable-next-line @typescript-eslint/no-explicit-any
  //     .map((action: any) => action.id)

  //   const expectedApprovedAction = { ...expected }
  //   /* eslint-disable @typescript-eslint/no-non-null-assertion */
  //   expectedApprovedAction!['status'] = ActionStatus.APPROVED

  //   await expect(
  //     client
  //       .mutation(APPROVE_ACTIONS_MUTATION, { actionIDs: subgraph1ActionID })
  //       .toPromise(),
  //   ).resolves.toHaveProperty('data.approveActions', [expectedApprovedAction])

  //   await expect(
  //     client
  //       .query(ACTIONS_QUERY, {
  //         filter: {
  //           status: ActionStatus.APPROVED,
  //           source: 'indexerAgent',
  //         },
  //       })
  //       .toPromise(),
  //   ).resolves.toHaveProperty('data.actions', [expectedApprovedAction])

  //   const updateAction = { ...inputAction }
  //   updateAction.amount = '25000'
  //   updateAction.status = ActionStatus.APPROVED

  //   const expectedUpdated = { ...expectedApprovedAction }
  //   expectedUpdated.amount = '25000'

  //   await expect(
  //     client.mutation(QUEUE_ACTIONS_MUTATION, { actions: [updateAction] }).toPromise(),
  //   ).resolves.toHaveProperty('data.queueActions', [expectedUpdated])

  //   await expect(
  //     client
  //       .query(ACTIONS_QUERY, {
  //         filter: { status: ActionStatus.APPROVED, source: 'indexerAgent' },
  //       })
  //       .toPromise(),
  //   ).resolves.toHaveProperty('data.actions', [expectedUpdated])
  // })

  // test('Reject unallocate action with inactive allocationID', async () => {
  //   // This allocation has been closed on chain
  //   const closedAllocation = '0x0001572b5fde192fc1c65630fabb5e13d3ad173e'

  //   // Reuse a valid inputAction but use an allocationID dedicated to this test purpose,
  //   // as the previously used allocationID does not exist on chain.
  //   const inputActions = [{ ...invalidUnallocateAction, allocationID: closedAllocation }]

  //   await expect(
  //     client.mutation(QUEUE_ACTIONS_MUTATION, { actions: inputActions }).toPromise(),
  //   ).resolves.toHaveProperty(
  //     'error',
  //     new CombinedError({
  //       graphQLErrors: [
  //         new GraphQLError(
  //           `An active allocation does not exist with id = '${closedAllocation}'`,
  //         ),
  //       ],
  //     }),
  //   )
  // })

  // test('Reject approve request with nonexistent actionID ', async () => {
  //   const queuedAllocateAction1 = { ...queuedAllocateAction }
  //   const queuedAllocateAction2 = { ...queuedAllocateAction }
  //   queuedAllocateAction1.deploymentID = subgraphDeployment2
  //   queuedAllocateAction2.deploymentID = subgraphDeployment3

  //   const inputActions = [
  //     queuedAllocateAction,
  //     queuedAllocateAction1,
  //     queuedAllocateAction2,
  //   ]
  //   const expecteds = await Promise.all(
  //     inputActions.map(async (action, key) => {
  //       return await actionInputToExpected(action, key + 1)
  //     }),
  //   )

  //   await expect(
  //     client.mutation(QUEUE_ACTIONS_MUTATION, { actions: inputActions }).toPromise(),
  //   ).resolves.toHaveProperty('data.queueActions', expecteds)

  //   await expect(
  //     client.mutation(APPROVE_ACTIONS_MUTATION, { actionIDs: [100, 200] }).toPromise(),
  //   ).resolves.toHaveProperty(
  //     'error',
  //     new CombinedError({
  //       graphQLErrors: [
  //         new GraphQLError(
  //           `Approve action failed: No action items found with id in [100,200]`,
  //         ),
  //       ],
  //     }),
  //   )

  //   await expect(
  //     client
  //       .query(ACTIONS_QUERY, {
  //         filter: {
  //           status: ActionStatus.APPROVED,
  //           source: 'indexerAgent',
  //         },
  //       })
  //       .toPromise(),
  //   ).resolves.toHaveProperty('data.actions', [])
  // })

  // test('Reject queueing for action that has recently failed', async () => {
  //   const failedAction = {
  //     status: ActionStatus.FAILED,
  //     type: ActionType.ALLOCATE,
  //     deploymentID: subgraphDeployment1,
  //     amount: '10000',
  //     force: false,
  //     source: 'indexerAgent',
  //     reason: 'indexingRule',
  //     priority: 0,
  //     //  When writing directly to the database, `protocolNetwork` must be in the CAIP2-ID format.
  //     protocolNetwork: 'eip155:5',
  //   } as ActionInput

  //   const proposedAction = {
  //     status: ActionStatus.QUEUED,
  //     type: ActionType.ALLOCATE,
  //     deploymentID: subgraphDeployment1,
  //     amount: '10000',
  //     source: 'indexerAgent',
  //     reason: 'indexingRule',
  //     priority: 0,
  //     protocolNetwork: 'goerli',
  //   } as ActionInput

  //   await managementModels.Action.create(failedAction, {
  //     validate: true,
  //     returning: true,
  //   })

  //   const result = await client
  //     .mutation(QUEUE_ACTIONS_MUTATION, { actions: [proposedAction] })
  //     .toPromise()

  //   expect(result).toHaveProperty(
  //     'error',
  //     new CombinedError({
  //       graphQLErrors: [
  //         new GraphQLError(
  //           `Recently executed 'allocate' action found in queue targeting '${subgraphDeployment1}', ignoring.`,
  //         ),
  //       ],
  //     }),
  //   )
  //   await expect(
  //     client
  //       .query(ACTIONS_QUERY, {
  //         filter: { source: 'indexerAgent' },
  //       })
  //       .toPromise(),
  //   ).resolves.toHaveProperty('data.actions', [
  //     await actionInputToExpected(failedAction, 1),
  //   ])
  // })

  // test('Reject queueing for action that has recently succeeded', async () => {
  //   const successfulAction = {
  //     status: ActionStatus.SUCCESS,
  //     type: ActionType.ALLOCATE,
  //     deploymentID: subgraphDeployment1,
  //     amount: '10000',
  //     force: false,
  //     source: 'indexerAgent',
  //     reason: 'indexingRule',
  //     priority: 0,
  //     //  When writing directly to the database, `protocolNetwork` must be in the CAIP2-ID format.
  //     protocolNetwork: 'eip155:5',
  //   } as ActionInput

  //   const proposedAction = {
  //     status: ActionStatus.QUEUED,
  //     type: ActionType.ALLOCATE,
  //     deploymentID: subgraphDeployment1,
  //     amount: '10000',
  //     source: 'indexerAgent',
  //     reason: 'indexingRule',
  //     priority: 0,
  //     protocolNetwork: 'goerli',
  //   } as ActionInput

  //   await managementModels.Action.create(successfulAction, {
  //     validate: true,
  //     returning: true,
  //   })

  //   await expect(
  //     client.mutation(QUEUE_ACTIONS_MUTATION, { actions: [proposedAction] }).toPromise(),
  //   ).resolves.toHaveProperty(
  //     'error',
  //     new CombinedError({
  //       graphQLErrors: [
  //         new GraphQLError(
  //           `Recently executed 'allocate' action found in queue targeting '${subgraphDeployment1}', ignoring.`,
  //         ),
  //       ],
  //     }),
  //   )
  //   await expect(
  //     client
  //       .query(ACTIONS_QUERY, {
  //         filter: { source: 'indexerAgent' },
  //       })
  //       .toPromise(),
  //   ).resolves.toHaveProperty('data.actions', [
  //     await actionInputToExpected(successfulAction, 1),
  //   ])
  // })

  // test('Update all queued unallocate actions', async () => {
  //   const queuedUnallocateAction = {
  //     status: ActionStatus.QUEUED,
  //     type: ActionType.UNALLOCATE,
  //     deploymentID: subgraphDeployment1,
  //     amount: '10000',
  //     force: false,
  //     source: 'indexerAgent',
  //     reason: 'indexingRule',
  //     priority: 0,
  //     //  When writing directly to the database, `protocolNetwork` must be in the CAIP2-ID format.
  //     protocolNetwork: 'eip155:5',
  //   } as ActionInput

  //   const queuedAllocateAction = {
  //     status: ActionStatus.QUEUED,
  //     type: ActionType.ALLOCATE,
  //     deploymentID: subgraphDeployment1,
  //     force: false,
  //     amount: '10000',
  //     source: 'indexerAgent',
  //     reason: 'indexingRule',
  //     priority: 0,
  //     protocolNetwork: 'goerli',
  //   } as ActionInput

  //   await managementModels.Action.create(queuedUnallocateAction, {
  //     validate: true,
  //     returning: true,
  //   })

  //   const queuedAllocateAction1 = { ...queuedAllocateAction }
  //   const queuedAllocateAction2 = { ...queuedAllocateAction }
  //   queuedAllocateAction2.deploymentID = subgraphDeployment2

  //   const inputActions = [queuedAllocateAction1, queuedAllocateAction2]
  //   const expecteds = (
  //     await Promise.all(
  //       inputActions.sort().map(async (action, key) => {
  //         return await actionInputToExpected(action, key + 1)
  //       }),
  //     )
  //   ).sort((a, b) => a.id - b.id)

  //   await expect(
  //     client.mutation(QUEUE_ACTIONS_MUTATION, { actions: inputActions }).toPromise(),
  //   ).resolves.toHaveProperty('data.queueActions', expecteds)

  //   const updatedExpecteds = expecteds.map((value) => {
  //     value.force = true
  //     return value
  //   })

  //   await expect(
  //     client
  //       .mutation(UPDATE_ACTIONS_MUTATION, {
  //         filter: { type: 'allocate' },
  //         action: {
  //           force: true,
  //         },
  //       })
  //       .toPromise(),
  //   ).resolves.toHaveProperty('data.updateActions', updatedExpecteds)
  // })
=======
  test('Update all queued unallocate actions', async () => {
    const queuedUnallocateAction = {
      status: ActionStatus.QUEUED,
      type: ActionType.UNALLOCATE,
      deploymentID: subgraphDeployment1,
      amount: '10000',
      force: false,
      source: 'indexerAgent',
      reason: 'indexingRule',
      priority: 0,
      //  When writing directly to the database, `protocolNetwork` must be in the CAIP2-ID format.
      protocolNetwork: 'eip155:11155111',
    } as ActionInput

    const queuedAllocateAction = {
      status: ActionStatus.QUEUED,
      type: ActionType.ALLOCATE,
      deploymentID: subgraphDeployment1,
      force: false,
      amount: '10000',
      source: 'indexerAgent',
      reason: 'indexingRule',
      priority: 0,
      protocolNetwork: 'sepolia',
    } as ActionInput

    await managementModels.Action.create(queuedUnallocateAction, {
      validate: true,
      returning: true,
    })

    const queuedAllocateAction1 = { ...queuedAllocateAction }
    const queuedAllocateAction2 = { ...queuedAllocateAction }
    queuedAllocateAction2.deploymentID = subgraphDeployment2

    const inputActions = [queuedAllocateAction1, queuedAllocateAction2]
    const expecteds = (
      await Promise.all(
        inputActions.sort().map(async (action, key) => {
          return await actionInputToExpected(action, key + 1)
        }),
      )
    ).sort((a, b) => a.id - b.id)

    await expect(
      client.mutation(QUEUE_ACTIONS_MUTATION, { actions: inputActions }).toPromise(),
    ).resolves.toHaveProperty('data.queueActions', expecteds)

    const updatedExpecteds = expecteds.map((value) => {
      value.force = true
      return value
    })

    await expect(
      client
        .mutation(UPDATE_ACTIONS_MUTATION, {
          filter: { type: 'allocate' },
          action: {
            force: true,
          },
        })
        .toPromise(),
    ).resolves.toHaveProperty('data.updateActions', updatedExpecteds)
  })
>>>>>>> 9e307260
})<|MERGE_RESOLUTION|>--- conflicted
+++ resolved
@@ -235,7 +235,6 @@
   afterEach(teardownEach)
   afterAll(teardownAll)
 
-<<<<<<< HEAD
   test.only('Queue and retrieve action', async () => {
     const inputAction = queuedAllocateAction
     const expected = await actionInputToExpected(inputAction, 1)
@@ -245,543 +244,14 @@
       variables: {
         actions: [inputAction],
       },
-=======
-  test('Queue and retrieve action', async () => {
-    const inputAction = queuedAllocateAction
-    const expected = await actionInputToExpected(inputAction, 1)
-
-    await expect(
-      client.mutation(QUEUE_ACTIONS_MUTATION, { actions: [inputAction] }).toPromise(),
-    ).resolves.toHaveProperty('data.queueActions', [expected])
-
-    await expect(
-      client
-        .query(ACTIONS_QUERY, {
-          filter: { status: ActionStatus.QUEUED, source: 'indexerAgent' },
-        })
-        .toPromise(),
-    ).resolves.toHaveProperty('data.actions', [expected])
-  })
-
-  test('Queue many actions and retrieve all of a certain status with certain ordering', async () => {
-    const queuedAllocateAction1 = { ...queuedAllocateAction }
-    const queuedAllocateAction2 = { ...queuedAllocateAction }
-    const queuedAllocateAction3 = { ...queuedAllocateAction }
-    queuedAllocateAction1.deploymentID = subgraphDeployment2
-    queuedAllocateAction1.source = '1'
-    queuedAllocateAction2.deploymentID = subgraphDeployment3
-    queuedAllocateAction2.source = '2'
-    queuedAllocateAction3.deploymentID = subgraphDeployment1
-    queuedAllocateAction3.source = '3'
-
-    const inputActions = [
-      queuedAllocateAction,
-      queuedAllocateAction1,
-      queuedAllocateAction2,
-    ]
-    const expecteds = await Promise.all(
-      inputActions.map(async (action, key) => {
-        return await actionInputToExpected(action, key + 1)
-      }),
-    )
-
-    await expect(
-      client.mutation(QUEUE_ACTIONS_MUTATION, { actions: inputActions }).toPromise(),
-    ).resolves.toHaveProperty('data.queueActions', expecteds)
-
-    await expect(
-      client
-        .query(ACTIONS_QUERY, {
-          filter: {
-            status: ActionStatus.QUEUED,
-            type: ActionType.ALLOCATE,
-          },
-          orderBy: ActionParams.SOURCE,
-          orderDirection: OrderDirection.DESC,
-        })
-        .toPromise(),
-    ).resolves.toHaveProperty(
-      'data.actions',
-      expecteds.sort((a, b) => (a.source > b.source ? -1 : 1)),
-    )
-  })
-
-  test('Queue many actions and retrieve all of a certain status with invalid ordering', async () => {
-    const queuedAllocateAction1 = { ...queuedAllocateAction }
-    const queuedAllocateAction2 = { ...queuedAllocateAction }
-    const queuedAllocateAction3 = { ...queuedAllocateAction }
-    queuedAllocateAction1.deploymentID = subgraphDeployment2
-    queuedAllocateAction2.deploymentID = subgraphDeployment3
-    queuedAllocateAction3.deploymentID = subgraphDeployment1
-
-    const inputActions = [
-      queuedAllocateAction,
-      queuedAllocateAction1,
-      queuedAllocateAction2,
-    ]
-    const expecteds = await Promise.all(
-      inputActions.map(async (action, key) => {
-        return await actionInputToExpected(action, key + 1)
-      }),
-    )
-
-    await expect(
-      client.mutation(QUEUE_ACTIONS_MUTATION, { actions: inputActions }).toPromise(),
-    ).resolves.toHaveProperty('data.queueActions', expecteds)
-
-    await expect(
-      client
-        .query(ACTIONS_QUERY, {
-          filter: {
-            status: ActionStatus.QUEUED,
-            type: ActionType.ALLOCATE,
-            source: 'indexerAgent',
-          },
-          orderBy: 'adonut',
-          orderDirection: OrderDirection.DESC,
-        })
-        .toPromise(),
-    ).resolves.toHaveProperty(
-      'error',
-      new CombinedError({
-        graphQLErrors: [
-          new GraphQLError(
-            'Variable "$orderBy" got invalid value "adonut"; Value "adonut" does not exist in "ActionParams" enum. Did you mean the enum value "amount"?',
-          ),
-        ],
-      }),
-    )
-  })
-
-  test('Cancel all actions in queue', async () => {
-    const queuedAllocateAction1 = { ...queuedAllocateAction }
-    const queuedAllocateAction2 = { ...queuedAllocateAction }
-    queuedAllocateAction1.deploymentID = subgraphDeployment2
-    queuedAllocateAction2.deploymentID = subgraphDeployment3
-
-    const inputActions = [
-      queuedAllocateAction,
-      queuedAllocateAction1,
-      queuedAllocateAction2,
-    ]
-    const expecteds = await Promise.all(
-      inputActions.map(async (action, key) => {
-        return await actionInputToExpected(action, key + 1)
-      }),
-    )
-
-    await expect(
-      client.mutation(QUEUE_ACTIONS_MUTATION, { actions: inputActions }).toPromise(),
-    ).resolves.toHaveProperty('data.queueActions', expecteds)
-
-    // Cancel all actions
-    const toCancel = expecteds.map((action) => action.id)
-
-    const expectedCancels = expecteds.map((action) => {
-      action.status = ActionStatus.CANCELED
-      return action
     })
 
-    await expect(
-      client.mutation(CANCEL_ACTIONS_MUTATION, { actionIDs: toCancel }).toPromise(),
-    ).resolves.toHaveProperty('data.cancelActions', expectedCancels)
-
-    await expect(
-      client
-        .query(ACTIONS_QUERY, {
-          filter: {
-            status: ActionStatus.CANCELED,
-            source: 'indexerAgent',
-          },
-          orderBy: ActionParams.ID,
-          orderDirection: OrderDirection.ASC,
-        })
-        .toPromise(),
-    ).resolves.toHaveProperty('data.actions', expectedCancels)
-  })
-
-  test('Approve action in queue', async () => {
-    const queuedAllocateAction1 = { ...queuedAllocateAction }
-    const queuedAllocateAction2 = { ...queuedAllocateAction }
-    queuedAllocateAction1.deploymentID = subgraphDeployment2
-    queuedAllocateAction2.deploymentID = subgraphDeployment3
-
-    const inputActions = [
-      queuedAllocateAction,
-      queuedAllocateAction1,
-      queuedAllocateAction2,
-    ]
-    const expecteds = await Promise.all(
-      inputActions.map(async (action, key) => {
-        return await actionInputToExpected(action, key + 1)
-      }),
-    )
-
-    await expect(
-      client.mutation(QUEUE_ACTIONS_MUTATION, { actions: inputActions }).toPromise(),
-    ).resolves.toHaveProperty('data.queueActions', expecteds)
-
-    const actions = await client
-      .query(ACTIONS_QUERY, { filter: { type: ActionType.ALLOCATE } })
-      .toPromise()
-    const subgraph1ActionID = actions.data.actions
-      // eslint-disable-next-line @typescript-eslint/no-explicit-any
-      .filter((action: any) => action.deploymentID === subgraphDeployment2)
-      // eslint-disable-next-line @typescript-eslint/no-explicit-any
-      .map((action: any) => action.id)
-
-    const expectedApprovedAction = expecteds.find(
-      (action) => action.deploymentID === subgraphDeployment2,
-    )
-    /* eslint-disable @typescript-eslint/no-non-null-assertion */
-    expectedApprovedAction!['status'] = ActionStatus.APPROVED
-
-    await expect(
-      client
-        .mutation(APPROVE_ACTIONS_MUTATION, { actionIDs: subgraph1ActionID })
-        .toPromise(),
-    ).resolves.toHaveProperty('data.approveActions', [expectedApprovedAction])
-
-    await expect(
-      client
-        .query(ACTIONS_QUERY, {
-          filter: {
-            status: ActionStatus.APPROVED,
-            source: 'indexerAgent',
-          },
-        })
-        .toPromise(),
-    ).resolves.toHaveProperty('data.actions', [expectedApprovedAction])
-  })
-
-  test('Delete action in queue', async () => {
-    const queuedAllocateAction1 = { ...queuedAllocateAction }
-    const queuedAllocateAction2 = { ...queuedAllocateAction }
-    queuedAllocateAction1.deploymentID = subgraphDeployment2
-    queuedAllocateAction2.deploymentID = subgraphDeployment3
-
-    const inputActions = [
-      queuedAllocateAction,
-      queuedAllocateAction1,
-      queuedAllocateAction2,
-    ]
-    const expecteds = await Promise.all(
-      inputActions.map(async (action, key) => {
-        return await actionInputToExpected(action, key + 1)
-      }),
-    )
-
-    await expect(
-      client.mutation(QUEUE_ACTIONS_MUTATION, { actions: inputActions }).toPromise(),
-    ).resolves.toHaveProperty('data.queueActions', expecteds)
-
-    const actions = await client
-      .query(ACTIONS_QUERY, { filter: { type: ActionType.ALLOCATE } })
-      .toPromise()
-    const actionIDs = actions.data.actions.map((action: any) => action.id)
-
-    await expect(
-      client.mutation(DELETE_ACTIONS_MUTATION, { actionIDs }).toPromise(),
-    ).resolves.toHaveProperty('data.deleteActions', 3)
-  })
-
-  test('Delete non-existent action in queue', async () => {
-    const actionIDs = [0]
-
-    await expect(
-      client.mutation(DELETE_ACTIONS_MUTATION, { actionIDs }).toPromise(),
-    ).resolves.toHaveProperty(
-      'error',
-      new CombinedError({
-        graphQLErrors: [
-          new GraphQLError('Delete action failed: No action items found with id in [0]'),
-        ],
-      }),
-    )
-  })
-
-  test('Reject empty action input', async () => {
-    const expectedFieldNamesAndTypes: [string, string][] = [
-      ['status', 'ActionStatus'],
-      ['type', 'ActionType'],
-      ['source', 'String'],
-      ['reason', 'String'],
-      ['priority', 'Int'],
-      ['protocolNetwork', 'String'],
-    ]
-    const graphQLErrors = expectedFieldNamesAndTypes.map(
-      ([fieldName, fieldType]) =>
-        new GraphQLError(
-          `Variable "$actions" got invalid value {} at "actions[0]"; Field "${fieldName}" of required type "${fieldType}!" was not provided.`,
-        ),
-    )
-    const expected = new CombinedError({ graphQLErrors })
-
-    await expect(
-      client.mutation(QUEUE_ACTIONS_MUTATION, { actions: [{}] }).toPromise(),
-    ).resolves.toHaveProperty('error', expected)
-  })
-
-  test('Reject action with invalid params for action type', async () => {
-    const inputAction = invalidReallocateAction
-    const expected = { ...inputAction, protocolNetwork: 'eip155:11155111' }
-    const fields = JSON.stringify(expected)
-    await expect(
-      client.mutation(QUEUE_ACTIONS_MUTATION, { actions: [inputAction] }).toPromise(),
-    ).resolves.toHaveProperty(
-      'error',
-      new CombinedError({
-        graphQLErrors: [
-          new GraphQLError(
-            `Failed to queue action: Invalid action input, actionInput: ${fields}`,
-          ),
-        ],
-      }),
-    )
-
-    await expect(
-      client
-        .query(ACTIONS_QUERY, {
-          filter: { status: ActionStatus.QUEUED, source: 'indexerAgent' },
-        })
-        .toPromise(),
-    ).resolves.toHaveProperty('data.actions', [])
-  })
-
-  test('Reject duplicate queued action from different source', async () => {
-    const inputAction = queuedAllocateAction
-    const expected = await actionInputToExpected(inputAction, 1)
-
-    await expect(
-      client.mutation(QUEUE_ACTIONS_MUTATION, { actions: [inputAction] }).toPromise(),
-    ).resolves.toHaveProperty('data.queueActions', [expected])
-
-    await expect(
-      client
-        .query(ACTIONS_QUERY, {
-          filter: { status: ActionStatus.QUEUED, source: 'indexerAgent' },
-        })
-        .toPromise(),
-    ).resolves.toHaveProperty(
-      'data.actions',
-      [expected].sort((a, b) => (a.id > b.id ? -1 : 1)),
-    )
-
-    const differentSourceSameTarget = { ...inputAction }
-    differentSourceSameTarget.source = 'different'
-
-    await expect(
-      client
-        .mutation(QUEUE_ACTIONS_MUTATION, { actions: [differentSourceSameTarget] })
-        .toPromise(),
-    ).resolves.toHaveProperty(
-      'error',
-      new CombinedError({
-        graphQLErrors: [
-          new GraphQLError(
-            `Duplicate action found in queue that effects 'Qmew9PZUJCoDzXqqU6vGyTENTKHrrN4dy5h94kertfudqy' but NOT overwritten because it has a different source and/or status. If you ` +
-              `would like to replace the item currently in the queue please cancel it and then queue the proposed action`,
-          ),
-        ],
-      }),
-    )
-  })
-
-  test('Update duplicate approved action (effects deployment already targeted by approved action)', async () => {
-    const inputAction = queuedAllocateAction
-    const expected = await actionInputToExpected(inputAction, 1)
-
-    await expect(
-      client.mutation(QUEUE_ACTIONS_MUTATION, { actions: [inputAction] }).toPromise(),
-    ).resolves.toHaveProperty('data.queueActions', [expected])
-
-    const actions = await client
-      .query(ACTIONS_QUERY, { filter: { type: ActionType.ALLOCATE } })
-      .toPromise()
-    const subgraph1ActionID = actions.data.actions
-      // eslint-disable-next-line @typescript-eslint/no-explicit-any
-      .filter((action: any) => action.deploymentID === queuedAllocateAction.deploymentID)
-      // eslint-disable-next-line @typescript-eslint/no-explicit-any
-      .map((action: any) => action.id)
-
-    const expectedApprovedAction = { ...expected }
-    /* eslint-disable @typescript-eslint/no-non-null-assertion */
-    expectedApprovedAction!['status'] = ActionStatus.APPROVED
-
-    await expect(
-      client
-        .mutation(APPROVE_ACTIONS_MUTATION, { actionIDs: subgraph1ActionID })
-        .toPromise(),
-    ).resolves.toHaveProperty('data.approveActions', [expectedApprovedAction])
-
-    await expect(
-      client
-        .query(ACTIONS_QUERY, {
-          filter: {
-            status: ActionStatus.APPROVED,
-            source: 'indexerAgent',
-          },
-        })
-        .toPromise(),
-    ).resolves.toHaveProperty('data.actions', [expectedApprovedAction])
-
-    const updateAction = { ...inputAction }
-    updateAction.amount = '25000'
-    updateAction.status = ActionStatus.APPROVED
-
-    const expectedUpdated = { ...expectedApprovedAction }
-    expectedUpdated.amount = '25000'
-
-    await expect(
-      client.mutation(QUEUE_ACTIONS_MUTATION, { actions: [updateAction] }).toPromise(),
-    ).resolves.toHaveProperty('data.queueActions', [expectedUpdated])
-
-    await expect(
-      client
-        .query(ACTIONS_QUERY, {
-          filter: { status: ActionStatus.APPROVED, source: 'indexerAgent' },
-        })
-        .toPromise(),
-    ).resolves.toHaveProperty('data.actions', [expectedUpdated])
-  })
-
-  test('Reject unallocate action with inactive allocationID', async () => {
-    // This allocation has been closed on chain
-    const closedAllocation = '0x0641209ae448c710ab8d04a8c8a13053d138d8c6'
-
-    // Reuse a valid inputAction but use an allocationID dedicated to this test purpose,
-    // as the previously used allocationID does not exist on chain.
-    const inputActions = [{ ...invalidUnallocateAction, allocationID: closedAllocation }]
-
-    await expect(
-      client.mutation(QUEUE_ACTIONS_MUTATION, { actions: inputActions }).toPromise(),
-    ).resolves.toHaveProperty(
-      'error',
-      new CombinedError({
-        graphQLErrors: [
-          new GraphQLError(
-            `An active allocation does not exist with id = '${closedAllocation}'`,
-          ),
-        ],
-      }),
-    )
-  })
-
-  test('Reject approve request with nonexistent actionID ', async () => {
-    const queuedAllocateAction1 = { ...queuedAllocateAction }
-    const queuedAllocateAction2 = { ...queuedAllocateAction }
-    queuedAllocateAction1.deploymentID = subgraphDeployment2
-    queuedAllocateAction2.deploymentID = subgraphDeployment3
-
-    const inputActions = [
-      queuedAllocateAction,
-      queuedAllocateAction1,
-      queuedAllocateAction2,
-    ]
-    const expecteds = await Promise.all(
-      inputActions.map(async (action, key) => {
-        return await actionInputToExpected(action, key + 1)
-      }),
-    )
-
-    await expect(
-      client.mutation(QUEUE_ACTIONS_MUTATION, { actions: inputActions }).toPromise(),
-    ).resolves.toHaveProperty('data.queueActions', expecteds)
-
-    await expect(
-      client.mutation(APPROVE_ACTIONS_MUTATION, { actionIDs: [100, 200] }).toPromise(),
-    ).resolves.toHaveProperty(
-      'error',
-      new CombinedError({
-        graphQLErrors: [
-          new GraphQLError(
-            `Approve action failed: No action items found with id in [100,200]`,
-          ),
-        ],
-      }),
-    )
-
-    await expect(
-      client
-        .query(ACTIONS_QUERY, {
-          filter: {
-            status: ActionStatus.APPROVED,
-            source: 'indexerAgent',
-          },
-        })
-        .toPromise(),
-    ).resolves.toHaveProperty('data.actions', [])
-  })
-
-  test('Reject queueing for action that has recently failed', async () => {
-    const failedAction = {
-      status: ActionStatus.FAILED,
-      type: ActionType.ALLOCATE,
-      deploymentID: subgraphDeployment1,
-      amount: '10000',
-      force: false,
-      source: 'indexerAgent',
-      reason: 'indexingRule',
-      priority: 0,
-      //  When writing directly to the database, `protocolNetwork` must be in the CAIP2-ID format.
-      protocolNetwork: 'eip155:11155111',
-    } as ActionInput
-
-    const proposedAction = {
-      status: ActionStatus.QUEUED,
-      type: ActionType.ALLOCATE,
-      deploymentID: subgraphDeployment1,
-      amount: '10000',
-      source: 'indexerAgent',
-      reason: 'indexingRule',
-      priority: 0,
-      protocolNetwork: 'sepolia',
-    } as ActionInput
-
-    await managementModels.Action.create(failedAction, {
-      validate: true,
-      returning: true,
->>>>>>> 9e307260
-    })
-
     console.log('result', result)
 
-<<<<<<< HEAD
     // await expect(
     //   executor({document:QUEUE_ACTIONS_MUTATION, variables:{
     //     { actions: [inputAction]}})
     // ).resolves.toHaveProperty('data.queueActions', [expected])
-=======
-  test('Reject queueing for action that has recently succeeded', async () => {
-    const successfulAction = {
-      status: ActionStatus.SUCCESS,
-      type: ActionType.ALLOCATE,
-      deploymentID: subgraphDeployment1,
-      amount: '10000',
-      force: false,
-      source: 'indexerAgent',
-      reason: 'indexingRule',
-      priority: 0,
-      //  When writing directly to the database, `protocolNetwork` must be in the CAIP2-ID format.
-      protocolNetwork: 'eip155:11155111',
-    } as ActionInput
-
-    const proposedAction = {
-      status: ActionStatus.QUEUED,
-      type: ActionType.ALLOCATE,
-      deploymentID: subgraphDeployment1,
-      amount: '10000',
-      source: 'indexerAgent',
-      reason: 'indexingRule',
-      priority: 0,
-      protocolNetwork: 'sepolia',
-    } as ActionInput
-
-    await managementModels.Action.create(successfulAction, {
-      validate: true,
-      returning: true,
-    })
->>>>>>> 9e307260
 
     // await expect(
     //   client
@@ -792,7 +262,6 @@
     // ).resolves.toHaveProperty('data.actions', [expected])
   })
 
-<<<<<<< HEAD
   // test('Queue many actions and retrieve all of a certain status with certain ordering', async () => {
   //   const queuedAllocateAction1 = { ...queuedAllocateAction }
   //   const queuedAllocateAction2 = { ...queuedAllocateAction }
@@ -1177,7 +646,7 @@
 
   // test('Reject unallocate action with inactive allocationID', async () => {
   //   // This allocation has been closed on chain
-  //   const closedAllocation = '0x0001572b5fde192fc1c65630fabb5e13d3ad173e'
+  //   const closedAllocation = '0x0641209ae448c710ab8d04a8c8a13053d138d8c6'
 
   //   // Reuse a valid inputAction but use an allocationID dedicated to this test purpose,
   //   // as the previously used allocationID does not exist on chain.
@@ -1415,70 +884,4 @@
   //       .toPromise(),
   //   ).resolves.toHaveProperty('data.updateActions', updatedExpecteds)
   // })
-=======
-  test('Update all queued unallocate actions', async () => {
-    const queuedUnallocateAction = {
-      status: ActionStatus.QUEUED,
-      type: ActionType.UNALLOCATE,
-      deploymentID: subgraphDeployment1,
-      amount: '10000',
-      force: false,
-      source: 'indexerAgent',
-      reason: 'indexingRule',
-      priority: 0,
-      //  When writing directly to the database, `protocolNetwork` must be in the CAIP2-ID format.
-      protocolNetwork: 'eip155:11155111',
-    } as ActionInput
-
-    const queuedAllocateAction = {
-      status: ActionStatus.QUEUED,
-      type: ActionType.ALLOCATE,
-      deploymentID: subgraphDeployment1,
-      force: false,
-      amount: '10000',
-      source: 'indexerAgent',
-      reason: 'indexingRule',
-      priority: 0,
-      protocolNetwork: 'sepolia',
-    } as ActionInput
-
-    await managementModels.Action.create(queuedUnallocateAction, {
-      validate: true,
-      returning: true,
-    })
-
-    const queuedAllocateAction1 = { ...queuedAllocateAction }
-    const queuedAllocateAction2 = { ...queuedAllocateAction }
-    queuedAllocateAction2.deploymentID = subgraphDeployment2
-
-    const inputActions = [queuedAllocateAction1, queuedAllocateAction2]
-    const expecteds = (
-      await Promise.all(
-        inputActions.sort().map(async (action, key) => {
-          return await actionInputToExpected(action, key + 1)
-        }),
-      )
-    ).sort((a, b) => a.id - b.id)
-
-    await expect(
-      client.mutation(QUEUE_ACTIONS_MUTATION, { actions: inputActions }).toPromise(),
-    ).resolves.toHaveProperty('data.queueActions', expecteds)
-
-    const updatedExpecteds = expecteds.map((value) => {
-      value.force = true
-      return value
-    })
-
-    await expect(
-      client
-        .mutation(UPDATE_ACTIONS_MUTATION, {
-          filter: { type: 'allocate' },
-          action: {
-            force: true,
-          },
-        })
-        .toPromise(),
-    ).resolves.toHaveProperty('data.updateActions', updatedExpecteds)
-  })
->>>>>>> 9e307260
 })