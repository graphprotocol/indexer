/* eslint-disable @typescript-eslint/no-explicit-any */

import { Sequelize } from 'sequelize'
import gql from 'graphql-tag'
import {
  connectDatabase,
  createLogger,
  Logger,
  Metrics,
  createMetrics,
} from '@graphprotocol/common-ts'

import {
  Action,
  defineIndexerManagementModels,
  IndexerManagementModels,
} from '../../models'
import { defineQueryFeeModels, QueryFeeModels } from '@graphprotocol/indexer-common'
import {
  createTestManagementClient,
  invalidReallocateAction,
  invalidUnallocateAction,
  queuedAllocateAction,
  subgraphDeployment1,
  subgraphDeployment2,
  subgraphDeployment3,
} from '../util'
import { buildHTTPExecutor } from '@graphql-tools/executor-http'
import { GraphQLError } from 'graphql'
import { isAsyncIterable } from 'graphql-yoga'
import { ActionStatus, ActionType, ActionInput } from '../../../schema/types.generated'

const QUEUE_ACTIONS_MUTATION = gql`
  mutation queueActions($actions: [ActionInput!]!) {
    queueActions(actions: $actions) {
      id
      type
      allocationID
      deploymentID
      amount
      poi
      force
      source
      reason
      priority
      transaction
      failureReason
      status
      protocolNetwork
    }
  }
`

const APPROVE_ACTIONS_MUTATION = gql`
  mutation approveActions($actionIDs: [String!]!) {
    approveActions(actionIDs: $actionIDs) {
      id
      type
      allocationID
      deploymentID
      amount
      poi
      force
      source
      reason
      priority
      transaction
      failureReason
      status
      protocolNetwork
    }
  }
`

const CANCEL_ACTIONS_MUTATION = gql`
  mutation cancelActions($actionIDs: [String!]!) {
    cancelActions(actionIDs: $actionIDs) {
      id
      type
      allocationID
      deploymentID
      amount
      poi
      force
      source
      reason
      priority
      transaction
      failureReason
      status
      protocolNetwork
    }
  }
`

const UPDATE_ACTIONS_MUTATION = gql`
  mutation updateActions($filter: ActionFilter!, $action: ActionUpdateInput!) {
    updateActions(filter: $filter, action: $action) {
      id
      type
      allocationID
      deploymentID
      amount
      poi
      force
      source
      reason
      priority
      transaction
      failureReason
      status
      protocolNetwork
    }
  }
`

const ACTIONS_QUERY = gql`
  query actions(
    $filter: ActionFilter!
    $orderBy: ActionParams
    $orderDirection: OrderDirection
  ) {
    actions(filter: $filter, orderBy: $orderBy, orderDirection: $orderDirection) {
      id
      type
      allocationID
      deploymentID
      amount
      poi
      force
      source
      reason
      priority
      transaction
      failureReason
      status
      protocolNetwork
    }
  }
`

const DELETE_ACTIONS_MUTATION = gql`
  mutation deleteActions($actionIDs: [String!]!) {
    deleteActions(actionIDs: $actionIDs)
  }
`
type ActionTestInput = Record<string, any>
async function actionInputToExpected(
  input: ActionInput,
  id: number,
): Promise<ActionTestInput> {
  const expected: ActionTestInput = { ...input }
  expected.id = id

  for (const actionKey in Action.getAttributes()) {
    if (!actionKey.includes('At') && expected[actionKey] === undefined) {
      expected[actionKey] = null
    }
  }

  // We expect the protocol network to be transformed to it's CAIP2-ID
  // form for all inputs
  if (input.protocolNetwork === 'arbitrum-sepolia') {
    expected.protocolNetwork = 'eip155:421614'
  }

  return expected
}

let sequelize: Sequelize
let managementModels: IndexerManagementModels
let queryFeeModels: QueryFeeModels
let logger: Logger
let executor: ReturnType<typeof buildHTTPExecutor>
let metrics: Metrics

// Make global Jest variables available
// eslint-disable-next-line @typescript-eslint/no-explicit-any
declare const __DATABASE__: any
declare const __LOG_LEVEL__: never

const setup = async () => {
  sequelize = await connectDatabase(__DATABASE__)
  queryFeeModels = defineQueryFeeModels(sequelize)
  managementModels = defineIndexerManagementModels(sequelize)
  sequelize = await sequelize.sync({ force: true })
  metrics = createMetrics()
  // Clearing the registry prevents duplicate metric registration in the default registry.
  metrics.registry.clear()
  logger = createLogger({
    name: 'Indexer API Client',
    async: false,
    level: __LOG_LEVEL__ ?? 'error',
  })
  const client = await createTestManagementClient(__DATABASE__, logger, true, metrics)
  executor = buildHTTPExecutor({
    fetch: client.yoga.fetch,
  })
}

const setupEach = async () => {
  sequelize = await sequelize.sync({ force: true })
}
const teardownEach = async () => {
  // Clear out query fee model tables
  await queryFeeModels.allocationReceipts.truncate({ cascade: true })
  await queryFeeModels.vouchers.truncate({ cascade: true })
  await queryFeeModels.transferReceipts.truncate({ cascade: true })
  await queryFeeModels.transfers.truncate({ cascade: true })
  await queryFeeModels.allocationSummaries.truncate({ cascade: true })

  // Clear out indexer management models
  await managementModels.Action.truncate({ cascade: true })
  await managementModels.CostModel.truncate({ cascade: true })
  await managementModels.IndexingRule.truncate({ cascade: true })
  await managementModels.POIDispute.truncate({ cascade: true })
}

const teardownAll = async () => {
  await sequelize.drop({})
}

describe('Actions', () => {
  jest.setTimeout(60_000)
  beforeAll(setup)
  beforeEach(setupEach)
  afterEach(teardownEach)
  afterAll(teardownAll)

  test('Queue and retrieve action', async () => {
    const inputAction = queuedAllocateAction
    const expected = await actionInputToExpected(inputAction, 1)

    await expect(
      executor({
        document: QUEUE_ACTIONS_MUTATION,
        variables: {
          actions: [inputAction],
        },
      }),
    ).resolves.toHaveProperty('data.queueActions', [expected])

    await expect(
      executor({
        document: ACTIONS_QUERY,
        variables: { filter: { status: ActionStatus.queued, source: 'indexerAgent' } },
      }),
    ).resolves.toHaveProperty('data.actions', [expected])
  })

  test('Queue many actions and retrieve all of a certain status with certain ordering', async () => {
    const queuedAllocateAction1 = { ...queuedAllocateAction }
    const queuedAllocateAction2 = { ...queuedAllocateAction }
    const queuedAllocateAction3 = { ...queuedAllocateAction }
    queuedAllocateAction1.deploymentID = subgraphDeployment2
    queuedAllocateAction1.source = '1'
    queuedAllocateAction2.deploymentID = subgraphDeployment3
    queuedAllocateAction2.source = '2'
    queuedAllocateAction3.deploymentID = subgraphDeployment1
    queuedAllocateAction3.source = '3'

    const inputActions = [
      queuedAllocateAction,
      queuedAllocateAction1,
      queuedAllocateAction2,
    ]
    const expecteds = await Promise.all(
      inputActions.map(async (action, key) => {
        return await actionInputToExpected(action, key + 1)
      }),
    )

    await expect(
      executor({
        document: QUEUE_ACTIONS_MUTATION,
        variables: { actions: inputActions },
      }),
    ).resolves.toHaveProperty('data.queueActions', expecteds)

    await expect(
      executor({
        document: ACTIONS_QUERY,
        variables: {
          filter: {
            status: ActionStatus.queued,
            type: ActionType.allocate,
          },
          orderBy: 'source',
          orderDirection: 'desc',
        },
      }),
    ).resolves.toHaveProperty(
      'data.actions',
      expecteds.sort((a, b) => (a.source > b.source ? -1 : 1)),
    )
  })

  test('Queue many actions and retrieve all of a certain status with invalid ordering', async () => {
    const queuedAllocateAction1 = { ...queuedAllocateAction }
    const queuedAllocateAction2 = { ...queuedAllocateAction }
    const queuedAllocateAction3 = { ...queuedAllocateAction }
    queuedAllocateAction1.deploymentID = subgraphDeployment2
    queuedAllocateAction2.deploymentID = subgraphDeployment3
    queuedAllocateAction3.deploymentID = subgraphDeployment1

    const inputActions = [
      queuedAllocateAction,
      queuedAllocateAction1,
      queuedAllocateAction2,
    ]
    const expecteds = await Promise.all(
      inputActions.map(async (action, key) => {
        return await actionInputToExpected(action, key + 1)
      }),
    )

    await expect(
      executor({
        document: QUEUE_ACTIONS_MUTATION,
        variables: { actions: inputActions },
      }),
    ).resolves.toHaveProperty('data.queueActions', expecteds)

    await expect(
      executor({
        document: ACTIONS_QUERY,
        variables: {
          filter: {
            status: ActionStatus.queued,
            type: ActionType.allocate,
            source: 'indexerAgent',
          },
          orderBy: 'adonut',
          orderDirection: 'desc',
        },
      }),
    ).resolves.toHaveProperty('errors', [
      {
        locations: [
          {
            column: 39,
            line: 1,
          },
        ],
        message:
          'Variable "$orderBy" got invalid value "adonut"; Value "adonut" does not exist in "ActionParams" enum. Did you mean the enum value "amount"?',
      },
    ])
  })

  test('Cancel all actions in queue', async () => {
    const queuedAllocateAction1 = { ...queuedAllocateAction }
    const queuedAllocateAction2 = { ...queuedAllocateAction }
    queuedAllocateAction1.deploymentID = subgraphDeployment2
    queuedAllocateAction2.deploymentID = subgraphDeployment3

    const inputActions = [
      queuedAllocateAction,
      queuedAllocateAction1,
      queuedAllocateAction2,
    ]
    const expecteds = await Promise.all(
      inputActions.map(async (action, key) => {
        return await actionInputToExpected(action, key + 1)
      }),
    )

    await expect(
      executor({
        document: QUEUE_ACTIONS_MUTATION,
        variables: { actions: inputActions },
      }),
    ).resolves.toHaveProperty('data.queueActions', expecteds)

    // Cancel all actions
    const toCancel = expecteds.map((action) => action.id.toString())

    const expectedCancels = expecteds.map((action) => {
      action.status = ActionStatus.canceled
      return action
    })

    await expect(
      executor({ document: CANCEL_ACTIONS_MUTATION, variables: { actionIDs: toCancel } }),
    ).resolves.toHaveProperty('data.cancelActions', expectedCancels)

    await expect(
      executor({
        document: ACTIONS_QUERY,
        variables: {
          filter: {
            status: ActionStatus.canceled,
            source: 'indexerAgent',
          },
          orderBy: 'id',
          orderDirection: 'asc',
        },
      }),
    ).resolves.toHaveProperty('data.actions', expectedCancels)
  })

  test('Approve action in queue', async () => {
    const queuedAllocateAction1 = { ...queuedAllocateAction }
    const queuedAllocateAction2 = { ...queuedAllocateAction }
    queuedAllocateAction1.deploymentID = subgraphDeployment2
    queuedAllocateAction2.deploymentID = subgraphDeployment3

    const inputActions = [
      queuedAllocateAction,
      queuedAllocateAction1,
      queuedAllocateAction2,
    ]
    const expecteds = await Promise.all(
      inputActions.map(async (action, key) => {
        return await actionInputToExpected(action, key + 1)
      }),
    )

    await expect(
      executor({
        document: QUEUE_ACTIONS_MUTATION,
        variables: { actions: inputActions },
      }),
    ).resolves.toHaveProperty('data.queueActions', expecteds)

    const actions = await executor({
      document: ACTIONS_QUERY,
      variables: {
        filter: { type: ActionType.allocate },
      },
    })

    if (isAsyncIterable(actions)) {
      throw new Error('Expected actions to be an array')
    }

    const subgraph1ActionID = actions.data.actions
      // eslint-disable-next-line @typescript-eslint/no-explicit-any
      .filter((action: any) => action.deploymentID === subgraphDeployment2)
      // eslint-disable-next-line @typescript-eslint/no-explicit-any
      .map((action: any) => action.id.toString())

    const expectedApprovedAction = expecteds.find(
      (action) => action.deploymentID === subgraphDeployment2,
    )
    /* eslint-disable @typescript-eslint/no-non-null-assertion */
    expectedApprovedAction!['status'] = ActionStatus.approved

    await expect(
      executor({
        document: APPROVE_ACTIONS_MUTATION,
        variables: { actionIDs: subgraph1ActionID },
      }),
    ).resolves.toHaveProperty('data.approveActions', [expectedApprovedAction])

    await expect(
      executor({
        document: ACTIONS_QUERY,
        variables: {
          filter: {
            status: ActionStatus.approved,
            source: 'indexerAgent',
          },
        },
      }),
    ).resolves.toHaveProperty('data.actions', [expectedApprovedAction])
  })

  test('Delete action in queue', async () => {
    const queuedAllocateAction1 = { ...queuedAllocateAction }
    const queuedAllocateAction2 = { ...queuedAllocateAction }
    queuedAllocateAction1.deploymentID = subgraphDeployment2
    queuedAllocateAction2.deploymentID = subgraphDeployment3

    const inputActions = [
      queuedAllocateAction,
      queuedAllocateAction1,
      queuedAllocateAction2,
    ]
    const expecteds = await Promise.all(
      inputActions.map(async (action, key) => {
        return await actionInputToExpected(action, key + 1)
      }),
    )

    await expect(
      executor({
        document: QUEUE_ACTIONS_MUTATION,
        variables: { actions: inputActions },
      }),
    ).resolves.toHaveProperty('data.queueActions', expecteds)

    const actions = await executor({
      document: ACTIONS_QUERY,
      variables: { filter: { type: ActionType.allocate } },
    })
    if (isAsyncIterable(actions)) {
      throw new Error('Expected actions to be an array')
    }

    const actionIDs = actions.data.actions.map((action: any) => action.id.toString())

    await expect(
      executor({ document: DELETE_ACTIONS_MUTATION, variables: { actionIDs } }),
    ).resolves.toHaveProperty('data.deleteActions', 3)
  })

  test('Delete non-existent action in queue', async () => {
    const actionIDs = ['0']

    await expect(
      executor({ document: DELETE_ACTIONS_MUTATION, variables: { actionIDs } }),
    ).resolves.toHaveProperty('errors', [
      {
        path: ['deleteActions'],
        locations: [{ line: 2, column: 3 }],
        message: 'Delete action failed: No action items found with id in [0]',
      },
    ])
  })

  test('Reject empty action input', async () => {
    const expectedFieldNamesAndTypes: [string, string][] = [
      ['status', 'ActionStatus'],
      ['type', 'ActionType'],
      ['source', 'String'],
      ['reason', 'String'],
      ['priority', 'Int'],
      ['protocolNetwork', 'String'],
    ]
    const graphQLErrors = expectedFieldNamesAndTypes.map(
      ([fieldName, fieldType]) =>
        new GraphQLError(
          `Variable "$actions" got invalid value {} at "actions[0]"; Field "${fieldName}" of required type "${fieldType}!" was not provided.`,
        ),
    )
    const result = await executor({
      document: QUEUE_ACTIONS_MUTATION,
      variables: { actions: [{}] },
    })
    if (isAsyncIterable(result)) {
      throw new Error('Expected result to be an async iterable')
    }
    expect(result).toHaveProperty('errors')
    expect(result.errors).toHaveLength(graphQLErrors.length)
  })

  test('Reject action with invalid params for action type', async () => {
    const inputAction = invalidReallocateAction
<<<<<<< HEAD

=======
    const expected = { ...inputAction, protocolNetwork: 'eip155:421614' }
    const fields = JSON.stringify(expected)
>>>>>>> 4ff32653
    await expect(
      executor({
        document: QUEUE_ACTIONS_MUTATION,
        variables: { actions: [inputAction] },
      }),
    ).resolves.toHaveProperty('errors')

    await expect(
      executor({
        document: ACTIONS_QUERY,
        variables: {
          filter: { status: ActionStatus.queued, source: 'indexerAgent' },
        },
      }),
    ).resolves.toHaveProperty('data.actions', [])
  })

  test('Reject duplicate queued action from different source', async () => {
    const inputAction = queuedAllocateAction
    const expected = await actionInputToExpected(inputAction, 1)

    await expect(
      executor({
        document: QUEUE_ACTIONS_MUTATION,
        variables: { actions: [inputAction] },
      }),
    ).resolves.toHaveProperty('data.queueActions', [expected])

    await expect(
      executor({
        document: ACTIONS_QUERY,
        variables: {
          filter: { status: ActionStatus.queued, source: 'indexerAgent' },
        },
      }),
    ).resolves.toHaveProperty(
      'data.actions',
      [expected].sort((a, b) => (a.id > b.id ? -1 : 1)),
    )

    const differentSourceSameTarget = { ...inputAction }
    differentSourceSameTarget.source = 'different'

    await expect(
      executor({
        document: QUEUE_ACTIONS_MUTATION,
        variables: { actions: [differentSourceSameTarget] },
      }),
    ).resolves.toHaveProperty('errors')
  })

  test('Update duplicate approved action (effects deployment already targeted by approved action)', async () => {
    const inputAction = queuedAllocateAction
    const expected = await actionInputToExpected(inputAction, 1)

    await expect(
      executor({
        document: QUEUE_ACTIONS_MUTATION,
        variables: { actions: [inputAction] },
      }),
    ).resolves.toHaveProperty('data.queueActions', [expected])

    const actions = await executor({
      document: ACTIONS_QUERY,
      variables: { filter: { type: ActionType.allocate } },
    })

    if (isAsyncIterable(actions)) {
      throw new Error('Expected actions to be an array')
    }

    const subgraph1ActionID = actions.data.actions
      // eslint-disable-next-line @typescript-eslint/no-explicit-any
      .filter((action: any) => action.deploymentID === queuedAllocateAction.deploymentID)
      // eslint-disable-next-line @typescript-eslint/no-explicit-any
      .map((action: any) => action.id.toString())

    const expectedApprovedAction = { ...expected }
    /* eslint-disable @typescript-eslint/no-non-null-assertion */
    expectedApprovedAction!['status'] = ActionStatus.approved

    await expect(
      executor({
        document: APPROVE_ACTIONS_MUTATION,
        variables: { actionIDs: subgraph1ActionID },
      }),
    ).resolves.toHaveProperty('data.approveActions', [expectedApprovedAction])

    await expect(
      executor({
        document: ACTIONS_QUERY,
        variables: {
          filter: {
            status: ActionStatus.approved,
            source: 'indexerAgent',
          },
        },
      }),
    ).resolves.toHaveProperty('data.actions', [expectedApprovedAction])

    const updateAction = { ...inputAction }
    updateAction.amount = '25000'
    updateAction.status = ActionStatus.approved

    const expectedUpdated = { ...expectedApprovedAction }
    expectedUpdated.amount = '25000'

    await expect(
      executor({
        document: QUEUE_ACTIONS_MUTATION,
        variables: { actions: [updateAction] },
      }),
    ).resolves.toHaveProperty('data.queueActions', [expectedUpdated])

    await expect(
      executor({
        document: ACTIONS_QUERY,
        variables: {
          filter: { status: ActionStatus.approved, source: 'indexerAgent' },
        },
      }),
    ).resolves.toHaveProperty('data.actions', [expectedUpdated])
  })

  test('Reject unallocate action with inactive allocationID', async () => {
    // This allocation has been closed on chain
    const closedAllocation = '0x0046000a95b501716796236d06a16daf52f026ea'

    // Reuse a valid inputAction but use an allocationID dedicated to this test purpose,
    // as the previously used allocationID does not exist on chain.
    const inputActions = [{ ...invalidUnallocateAction, allocationID: closedAllocation }]

    await expect(
      executor({
        document: QUEUE_ACTIONS_MUTATION,
        variables: { actions: inputActions },
      }),
    ).resolves.toHaveProperty('errors', [
      {
        path: ['queueActions'],
        locations: [{ line: 2, column: 3 }],
        message: `An active allocation does not exist with id = '${closedAllocation}'`,
      },
    ])
  })

  test('Reject approve request with nonexistent actionID ', async () => {
    const queuedAllocateAction1 = { ...queuedAllocateAction }
    const queuedAllocateAction2 = { ...queuedAllocateAction }
    queuedAllocateAction1.deploymentID = subgraphDeployment2
    queuedAllocateAction2.deploymentID = subgraphDeployment3

    const inputActions = [
      queuedAllocateAction,
      queuedAllocateAction1,
      queuedAllocateAction2,
    ]
    const expecteds = await Promise.all(
      inputActions.map(async (action, key) => {
        return await actionInputToExpected(action, key + 1)
      }),
    )

    await expect(
      executor({
        document: QUEUE_ACTIONS_MUTATION,
        variables: { actions: inputActions },
      }),
    ).resolves.toHaveProperty('data.queueActions', expecteds)

    await expect(
      executor({
        document: APPROVE_ACTIONS_MUTATION,
        variables: { actionIDs: ['100', '200'] },
      }),
    ).resolves.toHaveProperty('errors', [
      {
        path: ['approveActions'],
        locations: [{ line: 2, column: 3 }],
        message: 'Approve action failed: No action items found with id in [100,200]',
      },
    ])

    await expect(
      executor({
        document: ACTIONS_QUERY,
        variables: {
          filter: {
            status: ActionStatus.approved,
            source: 'indexerAgent',
          },
        },
      }),
    ).resolves.toHaveProperty('data.actions', [])
  })

  test('Reject queueing for action that has recently failed', async () => {
    const failedAction = {
      status: ActionStatus.failed,
      type: ActionType.allocate,
      deploymentID: subgraphDeployment1,
      amount: '10000',
      force: false,
      source: 'indexerAgent',
      reason: 'indexingRule',
      priority: 0,
      //  When writing directly to the database, `protocolNetwork` must be in the CAIP2-ID format.
<<<<<<< HEAD
      protocolNetwork: 'eip155:11155111',
    } satisfies ActionInput
=======
      protocolNetwork: 'eip155:421614',
    } as ActionInput
>>>>>>> 4ff32653

    const proposedAction = {
      status: ActionStatus.queued,
      type: ActionType.allocate,
      deploymentID: subgraphDeployment1,
      amount: '10000',
      source: 'indexerAgent',
      reason: 'indexingRule',
      priority: 0,
<<<<<<< HEAD
      protocolNetwork: 'sepolia',
    } satisfies ActionInput
=======
      protocolNetwork: 'arbitrum-sepolia',
    } as ActionInput
>>>>>>> 4ff32653

    await managementModels.Action.create(failedAction, {
      validate: true,
      returning: true,
    })

    await expect(
      executor({
        document: QUEUE_ACTIONS_MUTATION,
        variables: { actions: [proposedAction] },
      }),
    ).resolves.toHaveProperty('errors', [
      {
        path: ['queueActions'],
        locations: [{ line: 2, column: 3 }],
        message: `Recently executed 'allocate' action found in queue targeting '${subgraphDeployment1}', ignoring.`,
      },
    ])
    await expect(
      executor({
        document: ACTIONS_QUERY,
        variables: {
          filter: { source: 'indexerAgent' },
        },
      }),
    ).resolves.toHaveProperty('data.actions', [
      await actionInputToExpected(failedAction, 1),
    ])
  })

  test('Reject queueing for action that has recently succeeded', async () => {
    const successfulAction = {
      status: ActionStatus.success,
      type: ActionType.allocate,
      deploymentID: subgraphDeployment1,
      amount: '10000',
      force: false,
      source: 'indexerAgent',
      reason: 'indexingRule',
      priority: 0,
      //  When writing directly to the database, `protocolNetwork` must be in the CAIP2-ID format.
<<<<<<< HEAD
      protocolNetwork: 'eip155:11155111',
    } satisfies ActionInput
=======
      protocolNetwork: 'eip155:421614',
    } as ActionInput
>>>>>>> 4ff32653

    const proposedAction = {
      status: ActionStatus.queued,
      type: ActionType.allocate,
      deploymentID: subgraphDeployment1,
      amount: '10000',
      source: 'indexerAgent',
      reason: 'indexingRule',
      priority: 0,
<<<<<<< HEAD
      protocolNetwork: 'sepolia',
    } satisfies ActionInput
=======
      protocolNetwork: 'arbitrum-sepolia',
    } as ActionInput
>>>>>>> 4ff32653

    await managementModels.Action.create(successfulAction, {
      validate: true,
      returning: true,
    })

    await expect(
      executor({
        document: QUEUE_ACTIONS_MUTATION,
        variables: { actions: [proposedAction] },
      }),
    ).resolves.toHaveProperty('errors', [
      {
        path: ['queueActions'],
        locations: [{ line: 2, column: 3 }],
        message: `Recently executed 'allocate' action found in queue targeting '${subgraphDeployment1}', ignoring.`,
      },
    ])
    await expect(
      executor({
        document: ACTIONS_QUERY,
        variables: { filter: { source: 'indexerAgent' } },
      }),
    ).resolves.toHaveProperty('data.actions', [
      await actionInputToExpected(successfulAction, 1),
    ])
  })

  test('Update all queued unallocate actions', async () => {
    const queuedUnallocateAction = {
      status: ActionStatus.queued,
      type: ActionType.unallocate,
      deploymentID: subgraphDeployment1,
      amount: '10000',
      force: false,
      source: 'indexerAgent',
      reason: 'indexingRule',
      priority: 0,
      //  When writing directly to the database, `protocolNetwork` must be in the CAIP2-ID format.
<<<<<<< HEAD
      protocolNetwork: 'eip155:11155111',
    } satisfies ActionInput
=======
      protocolNetwork: 'eip155:421614',
    } as ActionInput
>>>>>>> 4ff32653

    const queuedAllocateAction = {
      status: ActionStatus.queued,
      type: ActionType.allocate,
      deploymentID: subgraphDeployment1,
      force: false,
      amount: '10000',
      source: 'indexerAgent',
      reason: 'indexingRule',
      priority: 0,
<<<<<<< HEAD
      protocolNetwork: 'sepolia',
    } satisfies ActionInput
=======
      protocolNetwork: 'arbitrum-sepolia',
    } as ActionInput
>>>>>>> 4ff32653

    await managementModels.Action.create(queuedUnallocateAction, {
      validate: true,
      returning: true,
    })

    const queuedAllocateAction1 = { ...queuedAllocateAction }
    const queuedAllocateAction2 = { ...queuedAllocateAction }
    queuedAllocateAction2.deploymentID = subgraphDeployment2

    const inputActions = [queuedAllocateAction1, queuedAllocateAction2]
    const expecteds = (
      await Promise.all(
        inputActions.sort().map(async (action, key) => {
          return await actionInputToExpected(action, key + 1)
        }),
      )
    ).sort((a, b) => a.id - b.id)

    await expect(
      executor({
        document: QUEUE_ACTIONS_MUTATION,
        variables: { actions: inputActions },
      }),
    ).resolves.toHaveProperty('data.queueActions', expecteds)

    const updatedExpecteds = expecteds.map((value) => {
      value.force = true
      return value
    })

    await expect(
      executor({
        document: UPDATE_ACTIONS_MUTATION,
        variables: {
          filter: { type: 'allocate' },
          action: {
            force: true,
          },
        },
      }),
    ).resolves.toHaveProperty('data.updateActions', updatedExpecteds)
  })
})<|MERGE_RESOLUTION|>--- conflicted
+++ resolved
@@ -547,12 +547,7 @@
 
   test('Reject action with invalid params for action type', async () => {
     const inputAction = invalidReallocateAction
-<<<<<<< HEAD
-
-=======
-    const expected = { ...inputAction, protocolNetwork: 'eip155:421614' }
-    const fields = JSON.stringify(expected)
->>>>>>> 4ff32653
+
     await expect(
       executor({
         document: QUEUE_ACTIONS_MUTATION,
@@ -760,13 +755,8 @@
       reason: 'indexingRule',
       priority: 0,
       //  When writing directly to the database, `protocolNetwork` must be in the CAIP2-ID format.
-<<<<<<< HEAD
-      protocolNetwork: 'eip155:11155111',
+      protocolNetwork: 'eip155:421614',
     } satisfies ActionInput
-=======
-      protocolNetwork: 'eip155:421614',
-    } as ActionInput
->>>>>>> 4ff32653
 
     const proposedAction = {
       status: ActionStatus.queued,
@@ -776,13 +766,8 @@
       source: 'indexerAgent',
       reason: 'indexingRule',
       priority: 0,
-<<<<<<< HEAD
-      protocolNetwork: 'sepolia',
+      protocolNetwork: 'arbitrum-sepolia',
     } satisfies ActionInput
-=======
-      protocolNetwork: 'arbitrum-sepolia',
-    } as ActionInput
->>>>>>> 4ff32653
 
     await managementModels.Action.create(failedAction, {
       validate: true,
@@ -824,13 +809,8 @@
       reason: 'indexingRule',
       priority: 0,
       //  When writing directly to the database, `protocolNetwork` must be in the CAIP2-ID format.
-<<<<<<< HEAD
-      protocolNetwork: 'eip155:11155111',
+      protocolNetwork: 'eip155:421614',
     } satisfies ActionInput
-=======
-      protocolNetwork: 'eip155:421614',
-    } as ActionInput
->>>>>>> 4ff32653
 
     const proposedAction = {
       status: ActionStatus.queued,
@@ -840,13 +820,8 @@
       source: 'indexerAgent',
       reason: 'indexingRule',
       priority: 0,
-<<<<<<< HEAD
-      protocolNetwork: 'sepolia',
+      protocolNetwork: 'arbitrum-sepolia',
     } satisfies ActionInput
-=======
-      protocolNetwork: 'arbitrum-sepolia',
-    } as ActionInput
->>>>>>> 4ff32653
 
     await managementModels.Action.create(successfulAction, {
       validate: true,
@@ -886,13 +861,8 @@
       reason: 'indexingRule',
       priority: 0,
       //  When writing directly to the database, `protocolNetwork` must be in the CAIP2-ID format.
-<<<<<<< HEAD
-      protocolNetwork: 'eip155:11155111',
+      protocolNetwork: 'eip155:421614',
     } satisfies ActionInput
-=======
-      protocolNetwork: 'eip155:421614',
-    } as ActionInput
->>>>>>> 4ff32653
 
     const queuedAllocateAction = {
       status: ActionStatus.queued,
@@ -903,13 +873,8 @@
       source: 'indexerAgent',
       reason: 'indexingRule',
       priority: 0,
-<<<<<<< HEAD
-      protocolNetwork: 'sepolia',
+      protocolNetwork: 'arbitrum-sepolia',
     } satisfies ActionInput
-=======
-      protocolNetwork: 'arbitrum-sepolia',
-    } as ActionInput
->>>>>>> 4ff32653
 
     await managementModels.Action.create(queuedUnallocateAction, {
       validate: true,
