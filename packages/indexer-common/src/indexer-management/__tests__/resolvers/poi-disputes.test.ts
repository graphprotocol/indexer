import { Sequelize } from 'sequelize'
import gql from 'graphql-tag'
import {
  createMetrics,
  connectDatabase,
  createLogger,
  Logger,
} from '@graphprotocol/common-ts'
import { buildHTTPExecutor } from '@graphql-tools/executor-http'
import {
  defineIndexerManagementModels,
  IndexerManagementModels,
  POIDisputeAttributes,
} from '../../models'
import { createTestManagementClient } from '../util'
import { defineQueryFeeModels } from '../../../query-fees/models'

// Make global Jest variable available
// eslint-disable-next-line @typescript-eslint/no-explicit-any
declare const __DATABASE__: any
// eslint-disable-next-line @typescript-eslint/no-explicit-any
declare const __LOG_LEVEL__: any

const STORE_POI_DISPUTES_MUTATION = gql`
  mutation storeDisputes($disputes: [POIDisputeInput!]!) {
    storeDisputes(disputes: $disputes) {
      allocationID
      subgraphDeploymentID
      allocationIndexer
      allocationAmount
      allocationProof
      closedEpoch
      closedEpochStartBlockHash
      closedEpochStartBlockNumber
      closedEpochReferenceProof
      previousEpochStartBlockHash
      previousEpochStartBlockNumber
      previousEpochReferenceProof
      status
      protocolNetwork
    }
  }
`

const GET_POI_DISPUTE_QUERY = gql`
  query dispute($identifier: POIDisputeIdentifier!) {
    dispute(identifier: $identifier) {
      allocationID
      subgraphDeploymentID
      allocationIndexer
      allocationAmount
      allocationProof
      closedEpoch
      closedEpochStartBlockHash
      closedEpochStartBlockNumber
      closedEpochReferenceProof
      previousEpochStartBlockHash
      previousEpochStartBlockNumber
      previousEpochReferenceProof
      status
      protocolNetwork
    }
  }
`

const GET_POI_DISPUTES_QUERY = gql`
  query disputes($status: String!, $minClosedEpoch: Int!, $protocolNetwork: String!) {
    disputes(
      status: $status
      minClosedEpoch: $minClosedEpoch
      protocolNetwork: $protocolNetwork
    ) {
      allocationID
      subgraphDeploymentID
      allocationIndexer
      allocationAmount
      allocationProof
      closedEpoch
      closedEpochStartBlockHash
      closedEpochStartBlockNumber
      closedEpochReferenceProof
      previousEpochStartBlockHash
      previousEpochStartBlockNumber
      previousEpochReferenceProof
      status
      protocolNetwork
    }
  }
`

const DELETE_POI_DISPUTES_QUERY = gql`
  mutation deleteDisputes($identifiers: [POIDisputeIdentifier!]!) {
    deleteDisputes(identifiers: $identifiers)
  }
`

const TEST_DISPUTE_1: POIDisputeAttributes = {
  allocationID: '0xbAd8935f75903A1eF5ea62199d98Fd7c3c1ab20C',
  subgraphDeploymentID: 'QmRhYzT8HEZ9LziQhP6JfNfd4co9A7muUYQhPMJsMUojSF',
  allocationIndexer: '0x3C17A4c7cD8929B83e4705e04020fA2B1bca2E55',
  allocationAmount: '500000000000000000000000',
  allocationProof: '0xdb5b142ba36abbd98d41ebe627d96e7fffb8d79a3f2f25c70a9724e6cdc39ad4',
  closedEpoch: 203,
  closedEpochStartBlockHash:
    '0x675e9411241c431570d07b920321b2ff6aed2359aa8e26109905d34bffd8932a',
  closedEpochStartBlockNumber: 848484,
  closedEpochReferenceProof:
    '0xd04b5601739a1638719696d0735c92439267a89248c6fd21388d9600f5c942f6',
  previousEpochStartBlockHash:
    '0x675e9411241c431570d07b920321b2ff6aed2359aa8e26109905d34bffd8932a',
  previousEpochStartBlockNumber: 848484,
  previousEpochReferenceProof:
    '0xd04b5601739a1638719696d0735c92439267a89248c6fd21388d9600f5c942f6',
  status: 'potential',
  protocolNetwork: 'arbitrum-sepolia',
}
const TEST_DISPUTE_2: POIDisputeAttributes = {
  allocationID: '0x085fd2ADc1B96c26c266DecAb6A3098EA0eda619',
  subgraphDeploymentID: 'QmRhYzT8HEZ9LziQhP6JfNfd4co9A7muUYQhPMJsMUojSF',
  allocationIndexer: '0x3C17A4c7cD8929B83e4705e04020fA2B1bca2E55',
  allocationAmount: '500000000000000000000000',
  allocationProof: '0xdb5b142ba36abbd98d41ebe627d96e7fffb8d79a3f2f25c70a9724e6cdc39ad4',
  closedEpoch: 210,
  closedEpochStartBlockHash:
    '0x675e9411241c431570d07b920321b2ff6aed2359aa8e26109905d34bffd8932a',
  closedEpochStartBlockNumber: 848484,
  closedEpochReferenceProof:
    '0xd04b5601739a1638719696d0735c92439267a89248c6fd21388d9600f5c942f6',
  previousEpochStartBlockHash:
    '0x675e9411241c431570d07b920321b2ff6aed2359aa8e26109905d34bffd8932a',
  previousEpochStartBlockNumber: 848484,
  previousEpochReferenceProof:
    '0xd04b5601739a1638719696d0735c92439267a89248c6fd21388d9600f5c942f6',
  status: 'potential',
  protocolNetwork: 'arbitrum-sepolia',
}

const TEST_DISPUTE_3: POIDisputeAttributes = {
  allocationID: '0x0000000000000000000000000000000000000002',
  subgraphDeploymentID: 'QmRhYzT8HEZ9LziQhP6JfNfd4co9A7muUYQhPMJsMUojSF',
  allocationIndexer: '0x3C17A4c7cD8929B83e4705e04020fA2B1bca2E55',
  allocationAmount: '500000000000000000000000',
  allocationProof: '0xdb5b142ba36abbd98d41ebe627d96e7fffb8d79a3f2f25c70a9724e6cdc39ad4',
  closedEpoch: 210,
  closedEpochStartBlockHash:
    '0x675e9411241c431570d07b920321b2ff6aed2359aa8e26109905d34bffd8932a',
  closedEpochStartBlockNumber: 848484,
  closedEpochReferenceProof:
    '0xd04b5601739a1638719696d0735c92439267a89248c6fd21388d9600f5c942f6',
  previousEpochStartBlockHash:
    '0x675e9411241c431570d07b920321b2ff6aed2359aa8e26109905d34bffd8932a',
  previousEpochStartBlockNumber: 848484,
  previousEpochReferenceProof:
    '0xd04b5601739a1638719696d0735c92439267a89248c6fd21388d9600f5c942f6',
  status: 'potential',
  protocolNetwork: 'arbitrum-sepolia',
}

const TEST_DISPUTES_ARRAY = [TEST_DISPUTE_1, TEST_DISPUTE_2]

// eslint-disable-next-line @typescript-eslint/no-explicit-any
function toObject(dispute: POIDisputeAttributes): Record<string, any> {
  // eslint-disable-next-line @typescript-eslint/no-explicit-any
  const expected: Record<string, any> = Object.assign({}, dispute)
  expected.allocationAmount = expected.allocationAmount.toString()
  if (expected.protocolNetwork === 'arbitrum-sepolia') {
    expected.protocolNetwork = 'eip155:421614'
  }
  return expected
}
// eslint-disable-next-line @typescript-eslint/no-explicit-any
function toObjectArray(disputes: POIDisputeAttributes[]): Record<string, any>[] {
  // eslint-disable-next-line @typescript-eslint/no-explicit-any
  const expected: Record<string, any>[] = []
  disputes.forEach((dispute) => {
    expected.push(toObject(dispute))
  })
  return expected
}

let sequelize: Sequelize
let models: IndexerManagementModels
let logger: Logger
let executor: ReturnType<typeof buildHTTPExecutor>
const metrics = createMetrics()

const setupAll = async () => {
  // Spin up db
  sequelize = await connectDatabase(__DATABASE__)
  models = defineIndexerManagementModels(sequelize)
  defineQueryFeeModels(sequelize)
  sequelize = await sequelize.sync({ force: true })
  logger = createLogger({
    name: 'Indexer API Client',
    async: false,
    level: __LOG_LEVEL__ ?? 'error',
  })
  const client = await createTestManagementClient(__DATABASE__, logger, true, metrics)
  executor = buildHTTPExecutor({
    fetch: client.yoga.fetch,
  })
  logger.info('Finished setting up Test Indexer Management Client')
}

const setupEach = async () => {
  await sequelize.sync({ force: true })
}
const teardownEach = async () => {
  // Clear out indexer management models
  await models.Action.truncate({ cascade: true })
  await models.CostModel.truncate({ cascade: true })
  await models.IndexingRule.truncate({ cascade: true })
  await models.POIDispute.truncate({ cascade: true })
}

const teardownAll = async () => {
  await sequelize.drop({})
}

describe('POI disputes', () => {
  jest.setTimeout(60_000)
  beforeAll(setupAll)
  beforeEach(setupEach)
  afterEach(teardownEach)
  afterAll(teardownAll)

  test('Store POI disputes', async () => {
    const disputes = TEST_DISPUTES_ARRAY
    const expected = toObjectArray(disputes)

    await expect(
      executor({
        document: STORE_POI_DISPUTES_MUTATION,
        variables: {
          disputes: disputes,
        },
      }),
    ).resolves.toHaveProperty('data.storeDisputes', expected)
  })

  test('Get non-existent dispute', async () => {
    const identifier = {
      allocationID: '0x0000000000000000000000000000000000000001',
      protocolNetwork: 'arbitrum-sepolia',
    }
    await expect(
      executor({ document: GET_POI_DISPUTE_QUERY, variables: { identifier } }),
    ).resolves.toHaveProperty('data.dispute', null)
  })

  test('Get one dispute at a time', async () => {
    const disputes = TEST_DISPUTES_ARRAY

    await executor({
      document: STORE_POI_DISPUTES_MUTATION,
      variables: { disputes: disputes },
    })

    for (const dispute of disputes) {
      const identifier = {
        allocationID: dispute.allocationID,
        protocolNetwork: 'eip155:421614',
      }
      const expected = { ...dispute, protocolNetwork: 'eip155:421614' }
      await expect(
        executor({ document: GET_POI_DISPUTE_QUERY, variables: { identifier } }),
      ).resolves.toHaveProperty('data.dispute', expected)
    }
  })

  test('Get all potential disputes', async () => {
    const disputes = TEST_DISPUTES_ARRAY

    await executor({
      document: STORE_POI_DISPUTES_MUTATION,
      variables: { disputes: disputes },
    })

    // Once persisted, the protocol network identifier assumes the CAIP2-ID format
    const expected = disputes.map((dispute) => ({
      ...dispute,
      protocolNetwork: 'eip155:421614',
    }))

    await expect(
      executor({
        document: GET_POI_DISPUTES_QUERY,
        variables: {
          status: 'potential',
          minClosedEpoch: 0,
<<<<<<< HEAD
          protocolNetwork: 'sepolia',
        },
      }),
=======
          protocolNetwork: 'arbitrum-sepolia',
        })
        .toPromise(),
>>>>>>> 4ff32653
    ).resolves.toHaveProperty('data.disputes', expected)
  })

  test('Get disputes with closed epoch greater than', async () => {
    const disputes = TEST_DISPUTES_ARRAY

    await executor({
      document: STORE_POI_DISPUTES_MUTATION,
      variables: { disputes: disputes },
    })

    // Once persisted, the protocol network identifier assumes the CAIP2-ID format
    const expected = [{ ...TEST_DISPUTE_2, protocolNetwork: 'eip155:421614' }]

    await expect(
      executor({
        document: GET_POI_DISPUTES_QUERY,
        variables: {
          status: 'potential',
          minClosedEpoch: 205,
<<<<<<< HEAD
          protocolNetwork: 'sepolia',
        },
      }),
=======
          protocolNetwork: 'arbitrum-sepolia',
        })
        .toPromise(),
>>>>>>> 4ff32653
    ).resolves.toHaveProperty('data.disputes', expected)
  })

  test('Remove dispute from store', async () => {
    const disputes = TEST_DISPUTES_ARRAY

    await executor({
      document: STORE_POI_DISPUTES_MUTATION,
      variables: { disputes: disputes },
    })

    const identifiers = [
      {
        allocationID: '0xbAd8935f75903A1eF5ea62199d98Fd7c3c1ab20C',
        protocolNetwork: 'arbitrum-sepolia',
      },
    ]
    await expect(
      executor({
        document: DELETE_POI_DISPUTES_QUERY,
        variables: {
          identifiers,
        },
      }),
    ).resolves.toHaveProperty('data.deleteDisputes', 1)
    disputes.splice(0, 1)

    // Once persisted, the protocol network identifier assumes the CAIP2-ID format
    const expected = disputes.map((dispute) => ({
      ...dispute,
      protocolNetwork: 'eip155:421614',
    }))

    await expect(
      executor({
        document: GET_POI_DISPUTES_QUERY,
        variables: {
          status: 'potential',
          minClosedEpoch: 0,
<<<<<<< HEAD
          protocolNetwork: 'sepolia',
        },
      }),
=======
          protocolNetwork: 'arbitrum-sepolia',
        })
        .toPromise(),
>>>>>>> 4ff32653
    ).resolves.toHaveProperty('data.disputes', expected)
  })

  test('Remove multiple disputes from store', async () => {
    const disputes = [TEST_DISPUTE_1, TEST_DISPUTE_2, TEST_DISPUTE_3]

    await executor({
      document: STORE_POI_DISPUTES_MUTATION,
      variables: { disputes: disputes },
    })

    const identifiers = [
      {
        allocationID: '0xbAd8935f75903A1eF5ea62199d98Fd7c3c1ab20C',
        protocolNetwork: 'arbitrum-sepolia',
      },
      {
        allocationID: '0x085fd2ADc1B96c26c266DecAb6A3098EA0eda619',
        protocolNetwork: 'arbitrum-sepolia',
      },
    ]

    await expect(
      executor({ document: DELETE_POI_DISPUTES_QUERY, variables: { identifiers } }),
    ).resolves.toHaveProperty('data.deleteDisputes', 2)
    disputes.splice(0, 2)

    // Once persisted, the protocol network identifier assumes the CAIP2-ID format
    const expected = disputes.map((dispute) => ({
      ...dispute,
      protocolNetwork: 'eip155:421614',
    }))

    await expect(
      executor({
        document: GET_POI_DISPUTES_QUERY,
        variables: {
          status: 'potential',
          minClosedEpoch: 0,
<<<<<<< HEAD
          protocolNetwork: 'sepolia',
        },
      }),
=======
          protocolNetwork: 'arbitrum-sepolia',
        })
        .toPromise(),
>>>>>>> 4ff32653
    ).resolves.toHaveProperty('data.disputes', expected)
  })
})<|MERGE_RESOLUTION|>--- conflicted
+++ resolved
@@ -288,15 +288,9 @@
         variables: {
           status: 'potential',
           minClosedEpoch: 0,
-<<<<<<< HEAD
-          protocolNetwork: 'sepolia',
-        },
-      }),
-=======
           protocolNetwork: 'arbitrum-sepolia',
-        })
-        .toPromise(),
->>>>>>> 4ff32653
+        },
+      }),
     ).resolves.toHaveProperty('data.disputes', expected)
   })
 
@@ -317,15 +311,9 @@
         variables: {
           status: 'potential',
           minClosedEpoch: 205,
-<<<<<<< HEAD
-          protocolNetwork: 'sepolia',
-        },
-      }),
-=======
           protocolNetwork: 'arbitrum-sepolia',
-        })
-        .toPromise(),
->>>>>>> 4ff32653
+        },
+      }),
     ).resolves.toHaveProperty('data.disputes', expected)
   })
 
@@ -365,15 +353,9 @@
         variables: {
           status: 'potential',
           minClosedEpoch: 0,
-<<<<<<< HEAD
-          protocolNetwork: 'sepolia',
-        },
-      }),
-=======
           protocolNetwork: 'arbitrum-sepolia',
-        })
-        .toPromise(),
->>>>>>> 4ff32653
+        },
+      }),
     ).resolves.toHaveProperty('data.disputes', expected)
   })
 
@@ -413,15 +395,9 @@
         variables: {
           status: 'potential',
           minClosedEpoch: 0,
-<<<<<<< HEAD
-          protocolNetwork: 'sepolia',
-        },
-      }),
-=======
           protocolNetwork: 'arbitrum-sepolia',
-        })
-        .toPromise(),
->>>>>>> 4ff32653
+        },
+      }),
     ).resolves.toHaveProperty('data.disputes', expected)
   })
 })