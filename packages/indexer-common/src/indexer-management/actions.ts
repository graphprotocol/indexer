import {
  Action,
  actionFilterToWhereOptions,
  ActionParams,
  ActionUpdateInput,
  AllocationManager,
  AllocationManagementMode,
  AllocationResult,
  AllocationStatus,
  indexerError,
  IndexerErrorCode,
  IndexerManagementModels,
  isActionFailure,
  MultiNetworks,
  NetworkMapped,
  Network,
  OrderDirection,
  GraphNode,
} from '@graphprotocol/indexer-common'

import { Order, Transaction, WhereOperators } from 'sequelize'
import { Eventual, join, Logger, timer } from '@graphprotocol/common-ts'
import groupBy from 'lodash.groupby'
import {
  ActionStatus,
  ActionFilter as GraphQLActionFilter,
  Maybe,
} from '../schema/types.generated'

type ActionFilter = GraphQLActionFilter & {
  updatedAt?: WhereOperators
}

export class ActionManager {
  declare multiNetworks: MultiNetworks<Network>
  declare logger: Logger
  declare models: IndexerManagementModels
  declare allocationManagers: NetworkMapped<AllocationManager>

  static async create(
    multiNetworks: MultiNetworks<Network>,
    logger: Logger,
    models: IndexerManagementModels,
    graphNode: GraphNode,
  ): Promise<ActionManager> {
    const actionManager = new ActionManager()
    actionManager.multiNetworks = multiNetworks
    actionManager.logger = logger.child({ component: 'ActionManager' })
    actionManager.models = models
    actionManager.allocationManagers = await multiNetworks.map(async (network) => {
      return new AllocationManager(
        logger.child({
          component: 'AllocationManager',
          protocolNetwork: network.specification.networkIdentifier,
        }),
        models,
        graphNode,
        network,
      )
    })

    logger.info('Begin monitoring the queue for approved actions to execute')
    await actionManager.monitorQueue()

    return actionManager
  }

  private async batchReady(
    approvedActions: Action[],
    network: Network,
    logger: Logger,
  ): Promise<boolean> {
    logger.info('Batch ready?', {
      approvedActions,
    })

    if (approvedActions.length < 1) {
      logger.info('Batch not ready: No approved actions found')
      return false
    }

    // In auto management mode the worker will execute the batch if:
    // 1) Number of approved actions >= minimum batch size
    // or 2) Oldest affected allocation will expiring after the current epoch
    if (
      network.specification.indexerOptions.allocationManagementMode ===
      AllocationManagementMode.AUTO
    ) {
      const meetsMinBatchSize =
        approvedActions.length >=
        (network.specification.indexerOptions.autoAllocationMinBatchSize ?? 1)

      const approvedDeploymentIDs = approvedActions.map((action) => action.deploymentID)
      const affectedAllocations = (
        await network.networkMonitor.allocations(AllocationStatus.ACTIVE)
      ).filter((a) => approvedDeploymentIDs.includes(a.subgraphDeployment.id.ipfsHash))
      let affectedAllocationExpiring = false
      if (affectedAllocations.length) {
        const currentEpoch = await network.networkMonitor.currentEpochNumber()
        const maxAllocationEpoch = await network.networkMonitor.maxAllocationEpoch()
        // affectedAllocations are ordered by creation time so use index 0 for oldest allocation to check expiration
        affectedAllocationExpiring =
          currentEpoch >= affectedAllocations[0].createdAtEpoch + maxAllocationEpoch
      }

      logger.debug(
        'Auto allocation management executes the batch if at least one requirement is met',
        {
          currentBatchSize: approvedActions.length,
          meetsMinBatchSize,
          oldestAffectedAllocationCreatedAtEpoch:
            affectedAllocations[0]?.createdAtEpoch ??
            'no action in the batch affects existing allocations',
          affectedAllocationExpiring,
        },
      )

      return meetsMinBatchSize || affectedAllocationExpiring
    }

    return true
  }

  async monitorQueue(): Promise<void> {
    const logger = this.logger.child({ component: 'QueueMonitor' })
    const approvedActions: Eventual<Action[]> = timer(30_000).tryMap(
      async () => {
        logger.trace('Fetching approved actions')
        let actions: Action[] = []
        try {
<<<<<<< HEAD
          actions = await ActionManager.fetchActions(
            this.models,
            {
              status: ActionStatus.approved,
            },
            null,
          )
=======
          actions = await ActionManager.fetchActions(this.models, null, {
            status: ActionStatus.APPROVED,
          })
>>>>>>> 4ff32653
          logger.trace(`Fetched ${actions.length} approved actions`)
        } catch (err) {
          logger.warn('Failed to fetch approved actions from queue', { err })
        }

        return actions
      },
      {
        // eslint-disable-next-line @typescript-eslint/no-explicit-any
        onError: (err: any) =>
          logger.warn('Failed to fetch approved actions from queue', { err }),
      },
    )

    join({ approvedActions }).pipe(async ({ approvedActions }) => {
      logger.debug('Approved actions found, evaluating batch')
      const approvedActionsByNetwork: NetworkMapped<Action[]> = groupBy(
        approvedActions,
        (action: Action) => action.protocolNetwork,
      )

      await this.multiNetworks.mapNetworkMapped(
        approvedActionsByNetwork,
        async (network: Network, approvedActions: Action[]) => {
          const networkLogger = logger.child({
            protocolNetwork: network.specification.networkIdentifier,
            indexer: network.specification.indexerOptions.address,
            operator: network.transactionManager.wallet.address,
          })

          if (await this.batchReady(approvedActions, network, networkLogger)) {
            const paused = await network.paused.value()
            const isOperator = await network.isOperator.value()
            networkLogger.debug('Batch ready, preparing to execute', {
              paused,
              isOperator,
              protocolNetwork: network.specification.networkIdentifier,
            })
            // Do nothing else if the network is paused
            if (paused) {
              networkLogger.info(
                `The network is currently paused, not doing anything until it resumes`,
              )
              return
            }

            // Do nothing if we're not authorized as an operator for the indexer
            if (!isOperator) {
              networkLogger.error(`Not authorized as an operator for the indexer`, {
                err: indexerError(IndexerErrorCode.IE034),
              })
              return
            }

            networkLogger.info('Executing batch of approved actions', {
              actions: approvedActions,
              note: 'If actions were approved very recently they may be missing from this batch',
            })

            try {
              const attemptedActions = await this.executeApprovedActions(network)
              networkLogger.trace('Attempted to execute all approved actions', {
                actions: attemptedActions,
              })
            } catch (error) {
              networkLogger.error('Failed to execute batch of approved actions', {
                error,
              })
            }
          }
        },
      )
    })
  }

  private async updateActionStatuses(
    results: AllocationResult[],
    transaction: Transaction,
  ): Promise<Action[]> {
    let updatedActions: Action[] = []
    for (const result of results) {
      const status = isActionFailure(result) ? ActionStatus.failed : ActionStatus.success
      const [, updatedAction] = await this.models.Action.update(
        {
          status: status,
          transaction: result.transactionID,
          failureReason: isActionFailure(result) ? result.failureReason : null,
        },
        {
          where: { id: result.actionID },
          returning: true,
          transaction,
        },
      )
      updatedActions = updatedActions.concat(updatedAction)
    }
    return updatedActions
  }

  async executeApprovedActions(network: Network): Promise<Action[]> {
    let updatedActions: Action[] = []
    const protocolNetwork = network.specification.networkIdentifier
    const logger = this.logger.child({
      function: 'executeApprovedActions',
      protocolNetwork,
    })

    logger.trace('Begin database transaction for executing approved actions')
    // eslint-disable-next-line @typescript-eslint/no-non-null-assertion
    await this.models.Action.sequelize!.transaction(
      { isolationLevel: Transaction.ISOLATION_LEVELS.SERIALIZABLE },
      async (transaction) => {
        let approvedActions
        try {
          // Execute already approved actions in the order of type and priority.
          // Unallocate actions are prioritized to free up stake that can be used
          // in subsequent reallocate and allocate actions.
          // Reallocate actions are prioritized before allocate as they are for
          // existing syncing deployments with relatively smaller changes made.
          const actionTypePriority = ['unallocate', 'reallocate', 'allocate']
          approvedActions = (
            await this.models.Action.findAll({
              where: {
                status: ActionStatus.approved,
                protocolNetwork,
              },
              order: [['priority', 'ASC']],
              transaction,
              lock: transaction.LOCK.UPDATE,
            })
          ).sort(function (a, b) {
            return actionTypePriority.indexOf(a.type) - actionTypePriority.indexOf(b.type)
          })

          if (approvedActions.length === 0) {
            logger.debug('No approved actions were found for this network')
            return []
          }
          logger.debug(
            `Found ${approvedActions.length} approved actions for this network `,
            { approvedActions },
          )
        } catch (error) {
          logger.error('Failed to query approved actions for network', { error })
          return []
        }
        try {
          // This will return all results if successful, if failed it will return the failed actions
          const allocationManager =
            this.allocationManagers[network.specification.networkIdentifier]
          const results = await allocationManager.executeBatch(approvedActions)

          logger.debug('Completed batch action execution', {
            results,
          })
          updatedActions = await this.updateActionStatuses(results, transaction)
        } catch (error) {
          logger.error(`Failed to execute batch tx on staking contract: ${error}`)
          throw indexerError(IndexerErrorCode.IE072, error)
        }
      },
    )
    logger.trace('End database transaction for executing approved actions')
    return updatedActions
  }

  public static async fetchActions(
    models: IndexerManagementModels,
    transaction: Transaction | null,
    filter: ActionFilter,
    orderBy: Maybe<ActionParams>,
    orderDirection?: OrderDirection,
    first?: number,
  ): Promise<Action[]> {
    const orderObject: Order = orderBy
      ? [[orderBy.toString(), orderDirection ?? 'desc']]
      : [['id', 'desc']]

    return await models.Action.findAll({
      transaction,
      where: actionFilterToWhereOptions(filter),
      order: orderObject,
      limit: first,
    })
  }

  public static async updateActions(
    models: IndexerManagementModels,
    action: ActionUpdateInput,
    filter: ActionFilter,
  ): Promise<[number, Action[]]> {
    if (Object.keys(filter).length === 0) {
      throw Error(
        'Cannot bulk update actions without a filter, please provide a least 1 filter value',
      )
    }
    return models.Action.update(
      // @ts-expect-error need to improve
      { ...action },
      {
        where: actionFilterToWhereOptions(filter),
        returning: true,
        validate: true,
      },
    )
  }
}<|MERGE_RESOLUTION|>--- conflicted
+++ resolved
@@ -128,19 +128,14 @@
         logger.trace('Fetching approved actions')
         let actions: Action[] = []
         try {
-<<<<<<< HEAD
           actions = await ActionManager.fetchActions(
             this.models,
+            null,
             {
               status: ActionStatus.approved,
             },
             null,
           )
-=======
-          actions = await ActionManager.fetchActions(this.models, null, {
-            status: ActionStatus.APPROVED,
-          })
->>>>>>> 4ff32653
           logger.trace(`Fetched ${actions.length} approved actions`)
         } catch (err) {
           logger.warn('Failed to fetch approved actions from queue', { err })
