--- conflicted
+++ resolved
@@ -26,11 +26,7 @@
   isDeploymentWorthAllocatingTowards,
   Network,
   ReallocateAllocationResult,
-<<<<<<< HEAD
-=======
-  SubgraphIdentifierType,
   SubgraphStatus,
->>>>>>> d23197ca
   uniqueAllocationID,
   upsertIndexingRule,
 } from '@graphprotocol/indexer-common'
@@ -45,7 +41,11 @@
 
 import { BytesLike } from '@ethersproject/bytes'
 import pMap from 'p-map'
-import { IdentifierType, IndexingDecisionBasis } from '../schema/types.generated'
+import {
+  ActionType,
+  IdentifierType,
+  IndexingDecisionBasis,
+} from '../schema/types.generated'
 
 export interface TransactionPreparationContext {
   activeAllocations: Allocation[]
@@ -313,7 +313,7 @@
   }
 
   async deployBeforeAllocating(logger: Logger, actions: Action[]): Promise<void> {
-    const allocateActions = actions.filter((action) => action.type == ActionType.ALLOCATE)
+    const allocateActions = actions.filter((action) => action.type == ActionType.allocate)
     logger.info('Ensure subgraph deployments are deployed before we allocate to them', {
       allocateActions,
     })
@@ -650,13 +650,8 @@
     const neverIndexingRule = {
       identifier: allocation.subgraphDeployment.id.ipfsHash,
       protocolNetwork: this.network.specification.networkIdentifier,
-<<<<<<< HEAD
       identifierType: IdentifierType.deployment,
-      decisionBasis: IndexingDecisionBasis.offchain,
-=======
-      identifierType: SubgraphIdentifierType.DEPLOYMENT,
-      decisionBasis: IndexingDecisionBasis.NEVER,
->>>>>>> d23197ca
+      decisionBasis: IndexingDecisionBasis.never,
     } as Partial<IndexingRuleAttributes>
 
     await upsertIndexingRule(logger, this.models, neverIndexingRule)
