--- conflicted
+++ resolved
@@ -26,13 +26,8 @@
     "test:watch": "jest --watch --detectOpenHandles --verbose"
   },
   "dependencies": {
-<<<<<<< HEAD
     "@graphprotocol/common-ts": "3.0.1",
-    "@graphprotocol/indexer-common": "^0.23.8",
-=======
-    "@graphprotocol/common-ts": "2.0.11",
-    "@graphprotocol/indexer-common": "^0.24.3",
->>>>>>> 6d7a8cc1
+    "@graphprotocol/indexer-common": "0.24.3",
     "@iarna/toml": "2.2.5",
     "@thi.ng/iterators": "5.1.74",
     "@urql/core": "3.1.0",
