--- conflicted
+++ resolved
@@ -17,11 +17,7 @@
   QueryFeeModels,
   defineQueryFeeModels,
   MultiNetworks,
-<<<<<<< HEAD
-  createIndexerManagementYogaClient,
-=======
   loadTestYamlConfig,
->>>>>>> 4ff32653
 } from '@graphprotocol/indexer-common'
 import { Sequelize } from 'sequelize'
 
@@ -205,28 +201,14 @@
   test('Fetch POIDisputes', async () => {
     const disputes: POIDisputeAttributes[] = [TEST_DISPUTE_1, TEST_DISPUTE_2]
 
-<<<<<<< HEAD
     const result1 = (await operator.storePoiDisputes(disputes)).map(a => ({
       ...a,
       allocationAmount: a.allocationAmount.toString(),
     }))
     expect(result1).toEqual(disputes)
     const result2 = (
-      await operator.fetchPOIDisputes('potential', 205, 'eip155:11155111')
+      await operator.fetchPOIDisputes('potential', 205, 'eip155:421614')
     ).map(a => ({ ...a, allocationAmount: a.allocationAmount.toString() }))
     expect(result2).toEqual([TEST_DISPUTE_2])
-=======
-    // eslint-disable-next-line @typescript-eslint/no-explicit-any
-    const expectedResult = disputes.map((dispute: Record<string, any>) => {
-      return disputeFromGraphQL(dispute)
-    })
-    const expectedFilteredResult = [disputeFromGraphQL(TEST_DISPUTE_2)]
-    await expect(operator.storePoiDisputes(disputes)).resolves.toEqual(
-      expectedResult,
-    )
-    await expect(
-      operator.fetchPOIDisputes('potential', 205, 'eip155:421614'),
-    ).resolves.toEqual(expectedFilteredResult)
->>>>>>> 4ff32653
   })
 })