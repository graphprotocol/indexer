--- conflicted
+++ resolved
@@ -32,11 +32,8 @@
   networkIsL2,
   networkIsL1,
   DeploymentManagementMode,
-<<<<<<< HEAD
   IndexerManagementYogaClient,
-=======
   SubgraphStatus,
->>>>>>> d23197ca
 } from '@graphprotocol/indexer-common'
 
 import PQueue from 'p-queue'
@@ -189,28 +186,6 @@
   offchainSubgraphs: SubgraphDeploymentID[]
   autoMigrationSupport: boolean
   deploymentManagement: DeploymentManagementMode
-<<<<<<< HEAD
-
-  constructor(
-    logger: Logger,
-    metrics: Metrics,
-    graphNode: GraphNode,
-    operators: Operator[],
-    indexerManagement: IndexerManagementYogaClient,
-    networks: Network[],
-    offchainSubgraphs: SubgraphDeploymentID[],
-    autoMigrationSupport: boolean,
-    deploymentManagement: DeploymentManagementMode,
-  ) {
-    this.logger = logger.child({ component: 'Agent' })
-    this.metrics = metrics
-    this.graphNode = graphNode
-    this.indexerManagement = indexerManagement
-    this.multiNetworks = createMultiNetworks(networks, operators)
-    this.offchainSubgraphs = offchainSubgraphs
-    this.autoMigrationSupport = !!autoMigrationSupport
-    this.deploymentManagement = deploymentManagement
-=======
   pollingInterval: number
 
   constructor(configs: AgentConfigs) {
@@ -226,7 +201,6 @@
     this.autoMigrationSupport = !!configs.autoMigrationSupport
     this.deploymentManagement = configs.deploymentManagement
     this.pollingInterval = configs.pollingInterval
->>>>>>> d23197ca
   }
 
   async start(): Promise<Agent> {
@@ -307,16 +281,7 @@
       },
     )
 
-<<<<<<< HEAD
-    const indexingRules: Eventual<
-      NetworkMapped<GeneratedGraphQLTypes.IndexingRule[]>
-    > = timer(20_000).tryMap(
-      async () => {
-        return this.multiNetworks.map(async ({ network, operator }) => {
-          logger.trace('Fetching indexing rules', {
-            protocolNetwork: network.specification.networkIdentifier,
-=======
-    const indexingRules: Eventual<NetworkMapped<IndexingRuleAttributes[]>> =
+    const indexingRules: Eventual< NetworkMapped<GeneratedGraphQLTypes.IndexingRule[]>> =
       timer(requestIntervalSmall).tryMap(
         async () => {
           return this.multiNetworks.map(async ({ network, operator }) => {
@@ -326,7 +291,7 @@
             let rules = await operator.indexingRules(true)
             const subgraphRuleIds = rules
               .filter(
-                rule => rule.identifierType == SubgraphIdentifierType.SUBGRAPH,
+                rule => rule.identifierType == GeneratedGraphQLTypes.IdentifierType.subgraph,
               )
               .map(rule => rule.identifier!)
             const subgraphsMatchingRules =
@@ -343,26 +308,6 @@
               )
             }
             return rules
->>>>>>> d23197ca
-          })
-          let rules = await operator.indexingRules(true)
-          const subgraphRuleIds = rules
-            .filter(rule => rule.identifierType == 'subgraph')
-            .map(rule => rule.identifier!)
-          const subgraphsMatchingRules =
-            await network.networkMonitor.subgraphs(subgraphRuleIds)
-          if (subgraphsMatchingRules.length >= 1) {
-            const epochLength =
-              await network.contracts.epochManager.epochLength()
-            const blockPeriod = 15
-            const bufferPeriod = epochLength.toNumber() * blockPeriod * 100 // 100 epochs
-            rules = convertSubgraphBasedRulesToDeploymentBased(
-              rules,
-              subgraphsMatchingRules,
-              bufferPeriod,
-            )
-          }
-          return rules
         })
       },
       {
