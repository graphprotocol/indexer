--- conflicted
+++ resolved
@@ -29,13 +29,8 @@
     "graph-indexer-agent": "bin/graph-indexer-agent"
   },
   "dependencies": {
-<<<<<<< HEAD
     "@graphprotocol/common-ts": "3.0.1",
-    "@graphprotocol/indexer-common": "^0.23.5",
-=======
-    "@graphprotocol/common-ts": "2.0.11",
     "@graphprotocol/indexer-common": "^0.23.8",
->>>>>>> 515ae206
     "@thi.ng/heaps": "^1.3.1",
     "axios": "0.26.1",
     "bs58": "5.0.0",
