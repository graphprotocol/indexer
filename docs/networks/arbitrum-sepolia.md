# Testnet Configuration

The Graph Network's testnet is on Arbitrum Sepolia (eip155:421614). Sepolia network information can be found at https://testnet.thegraph.com/explorer?chain=arbitrum-sepolia.

## Latest Releases

| Component       | Release                                                                              |
| --------------- | ------------------------------------------------------------------------------------ |
| contracts       | [5.3.3](https://github.com/graphprotocol/contracts/releases/tag/v5.3.3)              |
| indexer-agent   | [0.20.22](https://github.com/graphprotocol/indexer/releases/tag/v0.20.22)            |
| indexer-cli     | [0.20.22](https://github.com/graphprotocol/indexer/releases/tag/v0.20.22)            |
| indexer-service | [0.20.22](https://github.com/graphprotocol/indexer/releases/tag/v0.20.22)            |
| graph-node      | [0.35.0-rc.0](https://github.com/graphprotocol/graph-node/releases/tag/v0.35.0-rc.0) |

## Network Parameters

| Parameter                   | Value             |
| --------------------------- | ----------------- |
| Epoch length                | ~ 2h (554 blocks) |
| Maximum allocation lifetime | ~ 9h (4 epochs)   |

## Contracts & accounts

| Name               | Address                                                                                                                |
| ------------------ | ---------------------------------------------------------------------------------------------------------------------- |
| Graph Token (GRT ) | [`0xf8c05dCF59E8B28BFD5eed176C562bEbcfc7Ac04`](https://arbiscan.io/address/0xf8c05dCF59E8B28BFD5eed176C562bEbcfc7Ac04) |
| Staking            | [`0x865365C425f3A593Ffe698D9c4E6707D14d51e08`](https://arbiscan.io/address/0x865365C425f3A593Ffe698D9c4E6707D14d51e08) |

| Data Edge | [`0x9b9402939133F27c6eba81a321dfBFa1feE6714E`](https://arbiscan.io/address/0x9b9402939133F27c6eba81a321dfBFa1feE6714E) |
| Block Oracle Owner | [`0x76BC183A6d9AC1e4C5ccb27b7D46DDf0d2cc9868`](https://arbiscan.io/address/0x76BC183A6d9AC1e4C5ccb27b7D46DDf0d2cc9868) |

Other network contracts can be found in [graphprotocol/contracts](https://github.com/graphprotocol/contracts/blob/main/addresses.json#L1220-L1425).

## Configuration

The Graph testnet contracts live on Arbitrum Sepolia, but many of the subgraphs used in the
testnet (for now) are Mainnet subgraphs. This means:

- Indexer Agent and Indexer Service must connect to Arbitrum Sepolia
- Graph Node must connect to at least one Mainnet Ethereum node/provider

### Indexer Agent

| Environment Variable                        | CLI Argument                    | Value                                                                             |
| ------------------------------------------- | ------------------------------- | --------------------------------------------------------------------------------- |
| `INDEXER_AGENT_ETHEREUM`                    | `--ethereum`                    | An Arbitrum Sepolia node/provider                                                 |
| `INDEXER_AGENT_ETHEREUM_NETWORK`            | `--ethereum-network`            | `arbitrum-sepolia`                                                                         |
| `INDEXER_AGENT_INDEXER_ADDRESS`             | `--indexer-address`             | Ethereum address of testnet indexer                                               |
| `INDEXER_AGENT_INDEXER_GEO_COORDINATES`     | `--indexer-geo-coordinates`     | Geo coordinates of testnet indexer infrastructure                                 |
| `INDEXER_AGENT_MNEMONIC`                    | `--mnemonic`                    | Ethereum mnemonic for testnet operator                                            |
| `INDEXER_AGENT_NETWORK_SUBGRAPH_DEPLOYMENT` | `--network-subgraph-deployment` | `QmXnGVrg6DvscnvJd86aHAPLGyGrkM17weMrAsFAEMmQLL`                                  |
| `INDEXER_AGENT_NETWORK_SUBGRAPH_ENDPOINT`   | `--network-subgraph-endpoint`   | `https://gateway-arbitrum.network.thegraph.com/api/[api-key]/subgraphs/id/3xQHhMudr1oh69ut36G2mbzpYmYxwqCeU6wwqyCDCnqV`     |
| `INDEXER_AGENT_DAI_CONTRACT`                | `--dai-contract`                | `0x9e7e607afd22906f7da6f1ec8f432d6f244278be` (GDAI)                               |
| `INDEXER_AGENT_COLLECT_RECEIPTS_ENDPOINT`   | `--collect-receipts-endpoint`   | `https://gateway-arbitrum.testnet.thegraph.com/collect-receipts`                           |
| `INDEXER_AGENT_EPOCH_SUBGRAPH_ENDPOINT`     | `--epoch-subgraph-endpoint`     | `https://gateway-arbitrum.network.thegraph.com/api/[api-key]/subgraphs/id/BhnsdeZihU4SuokxZMLF4FQBVJ3jgtZf6v51gHvz3bSS`|

In order to avoid collecting or claiming query fees below a certain threshold
(e.g. below the cost of the two transactions), the following configuration
option can be used.

<<<<<<< HEAD
| Environment Variable                         | CLI Argument                      | Value                                                                                     |
| -------------------------------------------- | --------------------------------- | ----------------------------------------------------------------------------------------- |
| `INDEXER_AGENT_REBATE_CLAIM_THRESHOLD`       | `--rebate-claim-threshold`        | Minimum rebate (in GRT) received for an allocation to claim (Default: 1)                |
| `INDEXER_AGENT_REBATE_CLAIM_BATCH_THRESHOLD` | `--rebate-claim-batch-threshold`  | Minimum total rebates (in GRT) before a batched claim is processed (Default: 5)        |
| `INDEXER_AGENT_VOUCHER_EXPIRATION`           | `--voucher-expiration`            | Time (in seconds) to permanently delete vouchers with too few query fees  (Default: 2160) |
=======
| Environment Variable                         | CLI Argument                     | Value                                                                                    |
| -------------------------------------------- | -------------------------------- | ---------------------------------------------------------------------------------------- |
| `INDEXER_AGENT_REBATE_CLAIM_THRESHOLD`       | `--rebate-claim-threshold`       | Minimum rebate (in GRT) received for an allocation to claim (Default: 200)               |
| `INDEXER_AGENT_REBATE_CLAIM_BATCH_THRESHOLD` | `--rebate-claim-batch-threshold` | Minimum total rebates (in GRT) before a batched claim is processed (Default: 2000)       |
| `INDEXER_AGENT_VOUCHER_EXPIRATION`           | `--voucher-expiration`           | Time (in seconds) to permanently delete vouchers with too few query fees (Default: 2160) |
>>>>>>> bda5d931

### Indexer Service

| Environment Variable                          | CLI Argument                    | Value                                                                                  |
| --------------------------------------------- | ------------------------------- | -------------------------------------------------------------------------------------- |
| `INDEXER_SERVICE_ETHEREUM`                    | `--ethereum`                    | An Arbitrum Sepolia node/provider                                                      |
| `INDEXER_SERVICE_ETHEREUM_NETWORK`            | `--ethereum-network`            | `arbitrum-sepolia`                                                                     |
| `INDEXER_SERVICE_INDEXER_ADDRESS`             | `--indexer-address`             | Ethereum address of testnet indexer                                                    |
| `INDEXER_SERVICE_MNEMONIC`                    | `--mnemonic`                    | Ethereum mnemonic for testnet operator                                                 |
| `INDEXER_SERVICE_NETWORK_SUBGRAPH_DEPLOYMENT` | `--network-subgraph-deployment` | `QmXnGVrg6DvscnvJd86aHAPLGyGrkM17weMrAsFAEMmQLL`                                       |
| `INDEXER_SERVICE_NETWORK_SUBGRAPH_ENDPOINT`   | `--network-subgraph-endpoint`   | `https://api.thegraph.com/subgraphs/name/graphprotocol/graph-network-arbitrum-sepolia` |
| `INDEXER_SERVICE_CLIENT_SIGNER_ADDRESS`       | `--client-signer-address`       | `0xac01B0b3B2Dc5D8E0D484c02c4d077C15C96a7b4`                                           |

### Graph Node

| Environment Variable | CLI Argument     | Value                               |
| -------------------- | ---------------- | ----------------------------------- |
| `ethereum`           | `--ethereum-rpc` | `arbitrum-sepolia:...`              |
| `ipfs`               | `--ipfs`         | `https://ipfs.network.thegraph.com` |

## Feature support

> This defines indexing & querying features which are experimental or not fully supported for indexing & query rewards and arbitration ([read more](../feature-support-matrix.md)).

| Subgraph Feature         | Aliases          | Implemented | Experimental | Query Arbitration | Indexing Arbitration | Indexing Rewards |
| ------------------------ | ---------------- | ----------- | ------------ | ----------------- | -------------------- | ---------------- |
| **Core Features**        |                  |             |              |                   |                      |                  |
| Full-text Search         |                  | Yes         | No           | No                | Yes                  | Yes              |
| Non-Fatal Errors         |                  | Yes         | Yes          | Yes               | Yes                  | Yes              |
| Grafting                 |                  | Yes         | Yes          | Yes               | Yes                  | Yes              |
| **Data Source Types**    |                  |             |              |                   |                      |                  |
| eip155:\*                | \*               | Yes         | No           | No                | No                   | No               |
| eip155:1                 | mainnet          | Yes         | No           | Yes               | Yes                  | Yes              |
| eip155:100               | gnosis           | Yes         | No           | Yes               | Yes                  | Yes              |
| near:\*                  | \*               | Yes         | Yes          | No                | No                   | No               |
| cosmos:\*                | \*               | Yes         | Yes          | No                | No                   | No               |
| arweave:\*               | \*               | Yes         | Yes          | No                | No                   | No               |
| eip155:42161             | arbitrum-one     | Yes         | Yes          | Yes               | Yes                  | Yes              |
| eip155:42220             | celo             | Yes         | Yes          | Yes               | Yes                  | Yes              |
| eip155:43114             | avalanche        | Yes         | Yes          | Yes               | Yes                  | Yes              |
| **Data Source Features** |                  |             |              |                   |                      |                  |
| ipfs.cat in mappings     |                  | Yes         | Yes          | No                | No                   | No               |
| ENS                      |                  | Yes         | Yes          | No                | No                   | No               |
| File data sources: IPFS  |                  | Yes         | Yes          | No                | Yes                  | Yes              |
| eip155:421614            | sepolia          | Yes         | Yes          | No                | Yes                  | Yes              |
| eip155:421614            | arbitrum-sepolia | Yes         | Yes          | No                | Yes                  | Yes              |<|MERGE_RESOLUTION|>--- conflicted
+++ resolved
@@ -58,19 +58,13 @@
 (e.g. below the cost of the two transactions), the following configuration
 option can be used.
 
-<<<<<<< HEAD
+
 | Environment Variable                         | CLI Argument                      | Value                                                                                     |
 | -------------------------------------------- | --------------------------------- | ----------------------------------------------------------------------------------------- |
 | `INDEXER_AGENT_REBATE_CLAIM_THRESHOLD`       | `--rebate-claim-threshold`        | Minimum rebate (in GRT) received for an allocation to claim (Default: 1)                |
 | `INDEXER_AGENT_REBATE_CLAIM_BATCH_THRESHOLD` | `--rebate-claim-batch-threshold`  | Minimum total rebates (in GRT) before a batched claim is processed (Default: 5)        |
 | `INDEXER_AGENT_VOUCHER_EXPIRATION`           | `--voucher-expiration`            | Time (in seconds) to permanently delete vouchers with too few query fees  (Default: 2160) |
-=======
-| Environment Variable                         | CLI Argument                     | Value                                                                                    |
-| -------------------------------------------- | -------------------------------- | ---------------------------------------------------------------------------------------- |
-| `INDEXER_AGENT_REBATE_CLAIM_THRESHOLD`       | `--rebate-claim-threshold`       | Minimum rebate (in GRT) received for an allocation to claim (Default: 200)               |
-| `INDEXER_AGENT_REBATE_CLAIM_BATCH_THRESHOLD` | `--rebate-claim-batch-threshold` | Minimum total rebates (in GRT) before a batched claim is processed (Default: 2000)       |
-| `INDEXER_AGENT_VOUCHER_EXPIRATION`           | `--voucher-expiration`           | Time (in seconds) to permanently delete vouchers with too few query fees (Default: 2160) |
->>>>>>> bda5d931
+
 
 ### Indexer Service
 
